#pragma once

#include <map>
#include <Interpreters/Settings.h>
#include <Client/ConnectionPool.h>
#include <Client/ConnectionPoolWithFailover.h>
#include <Poco/Net/SocketAddress.h>

namespace DB
{

/// Cluster contains connection pools to each node
/// With the local nodes, the connection is not established, but the request is executed directly.
/// Therefore we store only the number of local nodes
/// In the config, the cluster includes nodes <node> or <shard>
class Cluster
{
public:
    Cluster(Poco::Util::AbstractConfiguration & config, const Settings & settings, const String & cluster_name);

    /// Construct a cluster by the names of shards and replicas. Local are treated as well as remote ones.
    Cluster(const Settings & settings, const std::vector<std::vector<String>> & names,
            const String & username, const String & password);

    Cluster(const Cluster &) = delete;
    Cluster & operator=(const Cluster &) = delete;

    /// is used to set a limit on the size of the timeout
    static Poco::Timespan saturate(const Poco::Timespan & v, const Poco::Timespan & limit);

public:
    struct Address
    {
        /** In configuration file,
        * addresses are located either in <node> elements:
        * <node>
        *     <host>example01-01-1</host>
        *     <port>9000</port>
        *     <!-- <user>, <password>, <default_database> if needed -->
        * </node>
        * ...
        * or in <shard> and inside in <replica> elements:
        * <shard>
        *     <replica>
        *         <host>example01-01-1</host>
        *         <port>9000</port>
        *         <!-- <user>, <password>, <default_database> if needed -->
        *    </replica>
        * </shard>
        */
        Poco::Net::SocketAddress resolved_address;
        String host_name;
        UInt16 port;
        String user;
        String password;
        String default_database;    /// this database is selected when no database is specified for Distributed table
        UInt32 replica_num;

        Address(Poco::Util::AbstractConfiguration & config, const String & config_prefix);
        Address(const String & host_port_, const String & user_, const String & password_);

        /// Returns escaped 'host_name:port'
        String toString() const;

        static String toString(const String & host_name, UInt16 port);

        /// Retrurns escaped user:password@resolved_host_address:resolved_host_port#default_database
        String toStringFull() const;
    };

    using Addresses = std::vector<Address>;
    using AddressesWithFailover = std::vector<Addresses>;

    struct ShardInfo
    {
    public:
        bool isLocal() const { return !local_addresses.empty(); }
        bool hasRemoteConnections() const { return pool != nullptr; }
        size_t getLocalNodeCount() const { return local_addresses.size(); }
        bool hasInternalReplication() const { return has_internal_replication; }

    public:
        /// Contains names of directories for asynchronous write to StorageDistributed
        std::vector<std::string> dir_names;
<<<<<<< HEAD
        /// Number of the shard, the indexation begins with 1
        UInt32 shard_num;
=======
        UInt32 shard_num;    /// Shard number, starting with 1.
>>>>>>> e03ae570
        int weight;
        Addresses local_addresses;
        ConnectionPoolWithFailoverPtr pool;
        bool has_internal_replication;
    };

    using ShardsInfo = std::vector<ShardInfo>;

    String getHashOfAddresses() const { return hash_of_addresses; }
    const ShardsInfo & getShardsInfo() const { return shards_info; }
    const Addresses & getShardsAddresses() const { return addresses; }
    const AddressesWithFailover & getShardsWithFailoverAddresses() const { return addresses_with_failover; }

    const ShardInfo & getAnyShardInfo() const
    {
        if (shards_info.empty())
            throw Exception("Cluster is empty", ErrorCodes::LOGICAL_ERROR);
        return shards_info.front();
    }

    /// The number of remote shards.
    size_t getRemoteShardCount() const { return remote_shard_count; }

    /// The number of clickhouse nodes located locally
    /// we access the local nodes directly.
    size_t getLocalShardCount() const { return local_shard_count; }

    /// The number of all shards.
    size_t getShardCount() const { return shards_info.size(); }

    /// Get a subcluster consisting of one shard - index by count (from 0) of the shard of this cluster.
    std::unique_ptr<Cluster> getClusterWithSingleShard(size_t index) const;

private:
    using SlotToShard = std::vector<size_t>;
    SlotToShard slot_to_shard;

public:
    const SlotToShard & getSlotToShard() const { return slot_to_shard; }

private:
    void initMisc();

    /// Hash list of addresses and ports.
    /// We need it in order to be able to perform resharding requests
    /// on tables that have the distributed engine.
    void calculateHashOfAddresses();

    /// For getClusterWithSingleShard implementation.
    Cluster(const Cluster & from, size_t index);

    String hash_of_addresses;
    /// Description of the cluster shards.
    ShardsInfo shards_info;
    /// Any remote shard.
    ShardInfo * any_remote_shard_info = nullptr;

    /// Non-empty is either addresses or addresses_with_failover.
    /// The size and order of the elements in the corresponding array corresponds to shards_info.

    /// An array of shards. Each shard is the address of one server.
    Addresses addresses;
    /// An array of shards. For each shard, an array of replica addresses (servers that are considered identical).
    AddressesWithFailover addresses_with_failover;

    size_t remote_shard_count = 0;
    size_t local_shard_count = 0;
};

using ClusterPtr = std::shared_ptr<Cluster>;


class Clusters
{
public:
    Clusters(Poco::Util::AbstractConfiguration & config, const Settings & settings, const String & config_name = "remote_servers");

    Clusters(const Clusters &) = delete;
    Clusters & operator=(const Clusters &) = delete;

    ClusterPtr getCluster(const std::string & cluster_name) const;

    void updateClusters(Poco::Util::AbstractConfiguration & config, const Settings & settings, const String & config_name = "remote_servers");

public:
    using Impl = std::map<String, ClusterPtr>;

    Impl getContainer() const;

protected:
    Impl impl;
    mutable std::mutex mutex;
};

using ClustersPtr = std::shared_ptr<Clusters>;

}<|MERGE_RESOLUTION|>--- conflicted
+++ resolved
@@ -82,12 +82,8 @@
     public:
         /// Contains names of directories for asynchronous write to StorageDistributed
         std::vector<std::string> dir_names;
-<<<<<<< HEAD
         /// Number of the shard, the indexation begins with 1
         UInt32 shard_num;
-=======
-        UInt32 shard_num;    /// Shard number, starting with 1.
->>>>>>> e03ae570
         int weight;
         Addresses local_addresses;
         ConnectionPoolWithFailoverPtr pool;
