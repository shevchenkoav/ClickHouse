#include <statdaemons/ext/range.hpp>
#include <DB/Storages/StorageReplicatedMergeTree.h>
#include <DB/Storages/MergeTree/ReplicatedMergeTreeBlockOutputStream.h>
#include <DB/Storages/MergeTree/ReplicatedMergeTreePartsExchange.h>
#include <DB/Storages/MergeTree/MergeTreePartChecker.h>
#include <DB/Parsers/formatAST.h>
#include <DB/IO/WriteBufferFromOStream.h>
#include <DB/IO/ReadBufferFromString.h>
#include <DB/Interpreters/InterpreterAlterQuery.h>
#include <DB/Common/VirtualColumnUtils.h>
#include <time.h>

namespace DB
{


const auto ERROR_SLEEP_MS = 1000;
const auto MERGE_SELECTING_SLEEP_MS = 5 * 1000;

const auto RESERVED_BLOCK_NUMBERS = 200;


StorageReplicatedMergeTree::StorageReplicatedMergeTree(
	const String & zookeeper_path_,
	const String & replica_name_,
	bool attach,
	const String & path_, const String & database_name_, const String & name_,
	NamesAndTypesListPtr columns_,
	const NamesAndTypesList & materialized_columns_,
	const NamesAndTypesList & alias_columns_,
	const ColumnDefaults & column_defaults_,
	Context & context_,
	ASTPtr & primary_expr_ast_,
	const String & date_column_name_,
	const ASTPtr & sampling_expression_,
	size_t index_granularity_,
	MergeTreeData::Mode mode_,
	const String & sign_column_,
	const MergeTreeSettings & settings_)
    : IStorage{materialized_columns_, alias_columns_, column_defaults_}, context(context_),
	zookeeper(context.getZooKeeper()), database_name(database_name_),
	table_name(name_), full_path(path_ + escapeForFileName(table_name) + '/'),
	zookeeper_path(context.getMacros().expand(zookeeper_path_)),
	replica_name(context.getMacros().expand(replica_name_)),
<<<<<<< HEAD
	data(	full_path, columns_, context_, primary_expr_ast_, date_column_name_, sampling_expression_,
			index_granularity_, mode_, sign_column_, settings_, database_name + "." + table_name, true,
			std::bind(&StorageReplicatedMergeTree::enqueuePartForCheck, this, std::placeholders::_1)),
=======
	data(full_path, columns_,
		 materialized_columns_, alias_columns_, column_defaults_,
		 context_, primary_expr_ast_, date_column_name_,
		 sampling_expression_, index_granularity_, mode_, sign_column_,
		 settings_, database_name_ + "." + table_name, true,
		 std::bind(&StorageReplicatedMergeTree::enqueuePartForCheck, this, std::placeholders::_1)),
>>>>>>> ccc770e5
	reader(data), writer(data), merger(data), fetcher(data),
	log(&Logger::get(database_name + "." + table_name + " (StorageReplicatedMergeTree)")),
	shutdown_event(false)
{
	if (!zookeeper_path.empty() && zookeeper_path.back() == '/')
		zookeeper_path.resize(zookeeper_path.size() - 1);
	replica_path = zookeeper_path + "/replicas/" + replica_name;

	bool skip_sanity_checks = false;

	try
	{
		if (zookeeper && zookeeper->exists(replica_path + "/flags/force_restore_data"))
		{
			skip_sanity_checks = true;
			zookeeper->remove(replica_path + "/flags/force_restore_data");

			LOG_WARNING(log, "Skipping the limits on severity of changes to data parts and columns (flag "
				<< replica_path << "/flags/force_restore_data).");
		}
	}
	catch (const zkutil::KeeperException & e)
	{
		/// Не удалось соединиться с ZK (об этом стало известно при попытке выполнить первую операцию).
		if (e.code == ZCONNECTIONLOSS)
		{
			tryLogCurrentException(__PRETTY_FUNCTION__);
			zookeeper = nullptr;
		}
		else
			throw;
	}

	data.loadDataParts(skip_sanity_checks);

	if (!zookeeper)
	{
		if (!attach)
			throw Exception("Can't create replicated table without ZooKeeper", ErrorCodes::NO_ZOOKEEPER);

		is_read_only = true;
		return;
	}

	if (!attach)
	{
		createTableIfNotExists();

		checkTableStructure(false, false);
		createReplica();
	}
	else
	{
		checkTableStructure(skip_sanity_checks, true);
		checkParts(skip_sanity_checks);
	}

	initVirtualParts();

	String unreplicated_path = full_path + "unreplicated/";
	if (Poco::File(unreplicated_path).exists())
	{
		LOG_INFO(log, "Have unreplicated data");

		unreplicated_data.reset(new MergeTreeData(unreplicated_path, columns_,
			materialized_columns_, alias_columns_, column_defaults_,
			context_, primary_expr_ast_,
			date_column_name_, sampling_expression_, index_granularity_, mode_, sign_column_, settings_,
			database_name_ + "." + table_name + "[unreplicated]", false));

		unreplicated_data->loadDataParts(skip_sanity_checks);

		unreplicated_reader.reset(new MergeTreeDataSelectExecutor(*unreplicated_data));
		unreplicated_merger.reset(new MergeTreeDataMerger(*unreplicated_data));
	}

	loadQueue();

	/// В этом потоке реплика будет активирована.
	restarting_thread.reset(new ReplicatedMergeTreeRestartingThread(*this));
}


StoragePtr StorageReplicatedMergeTree::create(
	const String & zookeeper_path_,
	const String & replica_name_,
	bool attach,
	const String & path_, const String & database_name_, const String & name_,
	NamesAndTypesListPtr columns_,
	const NamesAndTypesList & materialized_columns_,
	const NamesAndTypesList & alias_columns_,
	const ColumnDefaults & column_defaults_,
	Context & context_,
	ASTPtr & primary_expr_ast_,
	const String & date_column_name_,
	const ASTPtr & sampling_expression_,
	size_t index_granularity_,
	MergeTreeData::Mode mode_,
	const String & sign_column_,
	const MergeTreeSettings & settings_)
{
<<<<<<< HEAD
	StorageReplicatedMergeTree * res = new StorageReplicatedMergeTree(zookeeper_path_, replica_name_, attach,
		path_, database_name_, name_, columns_, context_, primary_expr_ast_, date_column_name_, sampling_expression_,
		index_granularity_, mode_, sign_column_, settings_);

=======
	auto res = new StorageReplicatedMergeTree{
		zookeeper_path_, replica_name_, attach,
		path_, database_name_, name_,
		columns_, materialized_columns_, alias_columns_, column_defaults_,
		context_, primary_expr_ast_, date_column_name_,
		sampling_expression_, index_granularity_, mode_,
		sign_column_, settings_
	};
>>>>>>> ccc770e5
	StoragePtr res_ptr = res->thisPtr();

	if (!res->is_read_only)
	{
		String endpoint_name = "ReplicatedMergeTree:" + res->replica_path;
		InterserverIOEndpointPtr endpoint = new ReplicatedMergeTreePartsServer(res->data, *res);
		res->endpoint_holder = new InterserverIOEndpointHolder(endpoint_name, endpoint, res->context.getInterserverIOHandler());
	}

	return res_ptr;
}


static String formattedAST(const ASTPtr & ast)
{
	if (!ast)
		return "";
	std::stringstream ss;
	formatAST(*ast, ss, 0, false, true);
	return ss.str();
}


void StorageReplicatedMergeTree::createTableIfNotExists()
{
	if (zookeeper->exists(zookeeper_path))
		return;

	LOG_DEBUG(log, "Creating table " << zookeeper_path);

	zookeeper->createAncestors(zookeeper_path);

	/// Запишем метаданные таблицы, чтобы реплики могли сверять с ними параметры таблицы.
	std::stringstream metadata;
	metadata << "metadata format version: 1" << std::endl;
	metadata << "date column: " << data.date_column_name << std::endl;
	metadata << "sampling expression: " << formattedAST(data.sampling_expression) << std::endl;
	metadata << "index granularity: " << data.index_granularity << std::endl;
	metadata << "mode: " << static_cast<int>(data.mode) << std::endl;
	metadata << "sign column: " << data.sign_column << std::endl;
	metadata << "primary key: " << formattedAST(data.primary_expr_ast) << std::endl;

	zkutil::Ops ops;
	ops.push_back(new zkutil::Op::Create(zookeeper_path, "",
										 zookeeper->getDefaultACL(), zkutil::CreateMode::Persistent));
	ops.push_back(new zkutil::Op::Create(zookeeper_path + "/metadata", metadata.str(),
										 zookeeper->getDefaultACL(), zkutil::CreateMode::Persistent));
	ops.push_back(new zkutil::Op::Create(zookeeper_path + "/columns", ColumnsDescription<false>{
				data.getColumnsListNonMaterialized(), data.materialized_columns,
				data.alias_columns, data.column_defaults}.toString(),
										 zookeeper->getDefaultACL(), zkutil::CreateMode::Persistent));
	ops.push_back(new zkutil::Op::Create(zookeeper_path + "/log", "",
										 zookeeper->getDefaultACL(), zkutil::CreateMode::Persistent));
	ops.push_back(new zkutil::Op::Create(zookeeper_path + "/blocks", "",
										 zookeeper->getDefaultACL(), zkutil::CreateMode::Persistent));
	ops.push_back(new zkutil::Op::Create(zookeeper_path + "/block_numbers", "",
										 zookeeper->getDefaultACL(), zkutil::CreateMode::Persistent));
	ops.push_back(new zkutil::Op::Create(zookeeper_path + "/nonincrement_block_numbers", "",
										 zookeeper->getDefaultACL(), zkutil::CreateMode::Persistent));
	ops.push_back(new zkutil::Op::Create(zookeeper_path + "/leader_election", "",
										 zookeeper->getDefaultACL(), zkutil::CreateMode::Persistent));
	ops.push_back(new zkutil::Op::Create(zookeeper_path + "/temp", "",
										 zookeeper->getDefaultACL(), zkutil::CreateMode::Persistent));
	ops.push_back(new zkutil::Op::Create(zookeeper_path + "/replicas", "",
										 zookeeper->getDefaultACL(), zkutil::CreateMode::Persistent));

	auto code = zookeeper->tryMulti(ops);
	if (code != ZOK && code != ZNODEEXISTS)
		throw zkutil::KeeperException(code);
}


/** Проверить, что список столбцов и настройки таблицы совпадают с указанными в ZK (/metadata).
	* Если нет - бросить исключение.
	*/
void StorageReplicatedMergeTree::checkTableStructure(bool skip_sanity_checks, bool allow_alter)
{
	String metadata_str = zookeeper->get(zookeeper_path + "/metadata");
	ReadBufferFromString buf(metadata_str);
	assertString("metadata format version: 1", buf);
	assertString("\ndate column: ", buf);
	assertString(data.date_column_name, buf);
	assertString("\nsampling expression: ", buf);
	assertString(formattedAST(data.sampling_expression), buf);
	assertString("\nindex granularity: ", buf);
	assertString(toString(data.index_granularity), buf);
	assertString("\nmode: ", buf);
	assertString(toString(static_cast<int>(data.mode)), buf);
	assertString("\nsign column: ", buf);
	assertString(data.sign_column, buf);
	assertString("\nprimary key: ", buf);
	/// NOTE: Можно сделать менее строгую проверку совпадения выражений, чтобы таблицы не ломались от небольших изменений
	///       в коде formatAST.
	assertString(formattedAST(data.primary_expr_ast), buf);
	assertString("\n", buf);
	assertEOF(buf);

	zkutil::Stat stat;
	auto columns_desc = ColumnsDescription<true>::parse(
		zookeeper->get(zookeeper_path + "/columns", &stat), context.getDataTypeFactory());

	auto & columns = columns_desc.columns;
	auto & materialized_columns = columns_desc.materialized;
	auto & alias_columns = columns_desc.alias;
	auto & column_defaults = columns_desc.defaults;
	columns_version = stat.version;

	if (columns != data.getColumnsListNonMaterialized() ||
		materialized_columns != data.materialized_columns ||
		alias_columns != data.alias_columns ||
		column_defaults != data.column_defaults)
	{
		if (allow_alter &&
			(skip_sanity_checks ||
			 data.getColumnsListNonMaterialized().sizeOfDifference(columns) +
			 data.materialized_columns.sizeOfDifference(materialized_columns) <= 2))
		{
			LOG_WARNING(log, "Table structure in ZooKeeper is a little different from local table structure. Assuming ALTER.");

			/// Без всяких блокировок, потому что таблица еще не создана.
			InterpreterAlterQuery::updateMetadata(database_name, table_name, columns,
				materialized_columns, alias_columns, column_defaults, context);
			data.setColumnsList(columns);
			data.materialized_columns = std::move(materialized_columns);
			data.alias_columns = std::move(alias_columns);
			data.column_defaults = std::move(column_defaults);
		}
		else
		{
			throw Exception("Table structure in ZooKeeper is too different from local table structure.",
							ErrorCodes::INCOMPATIBLE_COLUMNS);
		}
	}
}


void StorageReplicatedMergeTree::createReplica()
{
	LOG_DEBUG(log, "Creating replica " << replica_path);

	/// Создадим пустую реплику. Ноду columns создадим в конце - будем использовать ее в качестве признака, что создание реплики завершено.
	zkutil::Ops ops;
	ops.push_back(new zkutil::Op::Create(replica_path, "", zookeeper->getDefaultACL(), zkutil::CreateMode::Persistent));
	ops.push_back(new zkutil::Op::Create(replica_path + "/host", "", zookeeper->getDefaultACL(), zkutil::CreateMode::Persistent));
	ops.push_back(new zkutil::Op::Create(replica_path + "/log_pointer", "", zookeeper->getDefaultACL(), zkutil::CreateMode::Persistent));
	ops.push_back(new zkutil::Op::Create(replica_path + "/queue", "", zookeeper->getDefaultACL(), zkutil::CreateMode::Persistent));
	ops.push_back(new zkutil::Op::Create(replica_path + "/parts", "", zookeeper->getDefaultACL(), zkutil::CreateMode::Persistent));
	ops.push_back(new zkutil::Op::Create(replica_path + "/flags", "", zookeeper->getDefaultACL(), zkutil::CreateMode::Persistent));

	try
	{
		zookeeper->multi(ops);
	}
	catch (const zkutil::KeeperException & e)
	{
		if (e.code == ZNODEEXISTS)
			throw Exception("Replica " + replica_path + " is already exist.", ErrorCodes::REPLICA_IS_ALREADY_EXIST);

		throw;
	}

	/** Нужно изменить данные ноды /replicas на что угодно, чтобы поток, удаляющий старые записи в логе,
	  *  споткнулся об это изменение и не удалил записи, которые мы еще не прочитали.
	  */
	zookeeper->set(zookeeper_path + "/replicas", "last added replica: " + replica_name);

	Strings replicas = zookeeper->getChildren(zookeeper_path + "/replicas");

	/** "Эталонная" реплика, у которой мы возьмем информацию о множестве кусков, очередь и указатель на лог.
	  * Возьмем случайную из реплик, созданных раньше этой.
	  */
	String source_replica;

	Stat stat;
	zookeeper->exists(replica_path, &stat);
	auto my_create_time = stat.czxid;

	std::random_shuffle(replicas.begin(), replicas.end());
	for (const String & replica : replicas)
	{
		if (!zookeeper->exists(zookeeper_path + "/replicas/" + replica, &stat))
			throw Exception("Replica " + zookeeper_path + "/replicas/" + replica + " was removed from right under our feet.",
							ErrorCodes::NO_SUCH_REPLICA);
		if (stat.czxid < my_create_time)
		{
			source_replica = replica;
			break;
		}
	}

	if (source_replica.empty())
	{
		LOG_INFO(log, "This is the first replica");
	}
	else
	{
		LOG_INFO(log, "Will mimic " << source_replica);

		String source_path = zookeeper_path + "/replicas/" + source_replica;

		/** Если эталонная реплика еще не до конца создана, подождем.
		  * NOTE: Если при ее создании что-то пошло не так, можем провисеть тут вечно.
		  *       Можно создавать на время создания эфемерную ноду, чтобы быть уверенным, что реплика создается, а не заброшена.
		  *       То же можно делать и для таблицы. Можно автоматически удалять ноду реплики/таблицы,
		  *        если видно, что она создана не до конца, а создающий ее умер.
		  */
		while (!zookeeper->exists(source_path + "/columns"))
		{
			LOG_INFO(log, "Waiting for replica " << source_path << " to be fully created");

			zkutil::EventPtr event = new Poco::Event;
			if (zookeeper->exists(source_path + "/columns", nullptr, event))
			{
				LOG_WARNING(log, "Oops, a watch has leaked");
				break;
			}

			event->wait();
		}

		/// Порядок следующих трех действий важен. Записи в логе могут продублироваться, но не могут потеряться.

		/// Скопируем у эталонной реплики ссылку на лог.
		zookeeper->set(replica_path + "/log_pointer", zookeeper->get(source_path + "/log_pointer"));

		/// Запомним очередь эталонной реплики.
		Strings source_queue_names = zookeeper->getChildren(source_path + "/queue");
		std::sort(source_queue_names.begin(), source_queue_names.end());
		Strings source_queue;
		for (const String & entry_name : source_queue_names)
		{
			String entry;
			if (!zookeeper->tryGet(source_path + "/queue/" + entry_name, entry))
				continue;
			source_queue.push_back(entry);
		}

		/// Добавим в очередь задания на получение всех активных кусков, которые есть у эталонной реплики.
		Strings parts = zookeeper->getChildren(source_path + "/parts");
		ActiveDataPartSet active_parts_set(parts);

		Strings active_parts = active_parts_set.getParts();
		for (const String & name : active_parts)
		{
			LogEntry log_entry;
			log_entry.type = LogEntry::GET_PART;
			log_entry.source_replica = "";
			log_entry.new_part_name = name;

			zookeeper->create(replica_path + "/queue/queue-", log_entry.toString(), zkutil::CreateMode::PersistentSequential);
		}
		LOG_DEBUG(log, "Queued " << active_parts.size() << " parts to be fetched");

		/// Добавим в очередь содержимое очереди эталонной реплики.
		for (const String & entry : source_queue)
		{
			zookeeper->create(replica_path + "/queue/queue-", entry, zkutil::CreateMode::PersistentSequential);
		}
		LOG_DEBUG(log, "Copied " << source_queue.size() << " queue entries");
	}

	zookeeper->create(replica_path + "/columns", ColumnsDescription<false>{
			data.getColumnsListNonMaterialized(),
			data.materialized_columns,
			data.alias_columns,
			data.column_defaults
		}.toString(), zkutil::CreateMode::Persistent);
}


void StorageReplicatedMergeTree::checkParts(bool skip_sanity_checks)
{
	Strings expected_parts_vec = zookeeper->getChildren(replica_path + "/parts");

	/// Куски в ZK.
	NameSet expected_parts(expected_parts_vec.begin(), expected_parts_vec.end());

	MergeTreeData::DataParts parts = data.getAllDataParts();

	/// Локальные куски, которых нет в ZK.
	MergeTreeData::DataParts unexpected_parts;

	for (const auto & part : parts)
	{
		if (expected_parts.count(part->name))
		{
			expected_parts.erase(part->name);
		}
		else
		{
			unexpected_parts.insert(part);
		}
	}

	/// Какие локальные куски добавить в ZK.
	MergeTreeData::DataPartsVector parts_to_add;

	/// Какие куски нужно забрать с других реплик.
	Strings parts_to_fetch;

	for (const String & missing_name : expected_parts)
	{
		/// Если локально не хватает какого-то куска, но есть покрывающий его кусок, можно заменить в ZK недостающий покрывающим.
		auto containing = data.getActiveContainingPart(missing_name);
		if (containing)
		{
			LOG_ERROR(log, "Ignoring missing local part " << missing_name << " because part " << containing->name << " exists");
			if (unexpected_parts.count(containing))
			{
				parts_to_add.push_back(containing);
				unexpected_parts.erase(containing);
			}
		}
		else
		{
			LOG_ERROR(log, "Fetching missing part " << missing_name);
			parts_to_fetch.push_back(missing_name);
		}
	}

	for (const String & name : parts_to_fetch)
		expected_parts.erase(name);

	String sanity_report =
		"There are " + toString(unexpected_parts.size()) + " unexpected parts, "
					 + toString(parts_to_add.size()) + " unexpectedly merged parts, "
					 + toString(expected_parts.size()) + " missing obsolete parts, "
					 + toString(parts_to_fetch.size()) + " missing parts";

	/** Можно автоматически синхронизировать данные,
	  * если количество ошибок каждого из четырёх типов не больше соответствующих порогов,
	  * или если отношение общего количества ошибок к общему количеству кусков (минимальному - в локальной файловой системе или в ZK)
	  *  не больше некоторого отношения (например 5%).
	  */

	size_t min_parts_local_or_expected = std::min(expected_parts_vec.size(), parts.size());

	bool insane =
		(parts_to_add.size() > data.settings.replicated_max_unexpectedly_merged_parts
			|| unexpected_parts.size() > data.settings.replicated_max_unexpected_parts
			|| expected_parts.size() > data.settings.replicated_max_missing_obsolete_parts
			|| parts_to_fetch.size() > data.settings.replicated_max_missing_active_parts)
		&& ((parts_to_add.size() + unexpected_parts.size() + expected_parts.size() + parts_to_fetch.size())
			> min_parts_local_or_expected * data.settings.replicated_max_ratio_of_wrong_parts);

	if (insane)
	{
		if (skip_sanity_checks)
			LOG_WARNING(log, sanity_report);
		else
			throw Exception("The local set of parts of table " + getTableName() + " doesn't look like the set of parts in ZooKeeper. "
				+ sanity_report, ErrorCodes::TOO_MANY_UNEXPECTED_DATA_PARTS);
	}

	/// Добавим в ZK информацию о кусках, покрывающих недостающие куски.
	for (const MergeTreeData::DataPartPtr & part : parts_to_add)
	{
		LOG_ERROR(log, "Adding unexpected local part to ZooKeeper: " << part->name);

		zkutil::Ops ops;
		checkPartAndAddToZooKeeper(part, ops);
		zookeeper->multi(ops);
	}

	/// Удалим из ZK информацию о кусках, покрытых только что добавленными.
	for (const String & name : expected_parts)
	{
		LOG_ERROR(log, "Removing unexpectedly merged local part from ZooKeeper: " << name);

		zkutil::Ops ops;
		ops.push_back(new zkutil::Op::Remove(replica_path + "/parts/" + name + "/columns", -1));
		ops.push_back(new zkutil::Op::Remove(replica_path + "/parts/" + name + "/checksums", -1));
		ops.push_back(new zkutil::Op::Remove(replica_path + "/parts/" + name, -1));
		zookeeper->multi(ops);
	}

	/// Добавим в очередь задание забрать недостающие куски с других реплик и уберем из ZK информацию, что они у нас есть.
	for (const String & name : parts_to_fetch)
	{
		LOG_ERROR(log, "Removing missing part from ZooKeeper and queueing a fetch: " << name);

		LogEntry log_entry;
		log_entry.type = LogEntry::GET_PART;
		log_entry.source_replica = "";
		log_entry.new_part_name = name;

		/// Полагаемся, что это происходит до загрузки очереди (loadQueue).
		zkutil::Ops ops;
		ops.push_back(new zkutil::Op::Remove(replica_path + "/parts/" + name + "/columns", -1));
		ops.push_back(new zkutil::Op::Remove(replica_path + "/parts/" + name + "/checksums", -1));
		ops.push_back(new zkutil::Op::Remove(replica_path + "/parts/" + name, -1));
		ops.push_back(new zkutil::Op::Create(
			replica_path + "/queue/queue-", log_entry.toString(), zookeeper->getDefaultACL(), zkutil::CreateMode::PersistentSequential));
		zookeeper->multi(ops);
	}

	/// Удалим лишние локальные куски.
	for (const MergeTreeData::DataPartPtr & part : unexpected_parts)
	{
		LOG_ERROR(log, "Renaming unexpected part " << part->name << " to ignored_" + part->name);
		data.renameAndDetachPart(part, "ignored_", true);
	}
}


void StorageReplicatedMergeTree::initVirtualParts()
{
	auto parts = data.getDataParts();
	for (const auto & part : parts)
		virtual_parts.add(part->name);
}


void StorageReplicatedMergeTree::checkPartAndAddToZooKeeper(const MergeTreeData::DataPartPtr & part, zkutil::Ops & ops, String part_name)
{
	if (part_name.empty())
		part_name = part->name;

	check(part->columns);
	int expected_columns_version = columns_version;

	Strings replicas = zookeeper->getChildren(zookeeper_path + "/replicas");
	std::random_shuffle(replicas.begin(), replicas.end());
	String expected_columns_str = part->columns.toString();

	for (const String & replica : replicas)
	{
		zkutil::Stat stat_before, stat_after;
		String columns_str;
		if (!zookeeper->tryGet(zookeeper_path + "/replicas/" + replica + "/parts/" + part_name + "/columns", columns_str, &stat_before))
			continue;
		if (columns_str != expected_columns_str)
		{
			LOG_INFO(log, "Not checking checksums of part " << part_name << " with replica " << replica
				<< " because columns are different");
			continue;
		}
		String checksums_str;
		/// Проверим, что версия ноды со столбцами не изменилась, пока мы читали checksums.
		/// Это гарантирует, что столбцы и чексуммы относятся к одним и тем же данным.
		if (!zookeeper->tryGet(zookeeper_path + "/replicas/" + replica + "/parts/" + part_name + "/checksums", checksums_str) ||
			!zookeeper->exists(zookeeper_path + "/replicas/" + replica + "/parts/" + part_name + "/columns", &stat_after) ||
			stat_before.version != stat_after.version)
		{
			LOG_INFO(log, "Not checking checksums of part " << part_name << " with replica " << replica
				<< " because part changed while we were reading its checksums");
			continue;
		}

		auto checksums = MergeTreeData::DataPart::Checksums::parse(checksums_str);
		checksums.checkEqual(part->checksums, true);
	}

	if (zookeeper->exists(replica_path + "/parts/" + part_name))
	{
		LOG_ERROR(log, "checkPartAndAddToZooKeeper: node " << replica_path + "/parts/" + part_name << " already exists");
		return;
	}

	ops.push_back(new zkutil::Op::Check(
		zookeeper_path + "/columns",
		expected_columns_version));
	ops.push_back(new zkutil::Op::Create(
		replica_path + "/parts/" + part_name,
		"",
		zookeeper->getDefaultACL(),
		zkutil::CreateMode::Persistent));
	ops.push_back(new zkutil::Op::Create(
		replica_path + "/parts/" + part_name + "/columns",
		part->columns.toString(),
		zookeeper->getDefaultACL(),
		zkutil::CreateMode::Persistent));
	ops.push_back(new zkutil::Op::Create(
		replica_path + "/parts/" + part_name + "/checksums",
		part->checksums.toString(),
		zookeeper->getDefaultACL(),
		zkutil::CreateMode::Persistent));
}


void StorageReplicatedMergeTree::loadQueue()
{
	std::unique_lock<std::mutex> lock(queue_mutex);

	Strings children = zookeeper->getChildren(replica_path + "/queue");
	std::sort(children.begin(), children.end());
	for (const String & child : children)
	{
		zkutil::Stat stat;
		String s = zookeeper->get(replica_path + "/queue/" + child, &stat);
		LogEntryPtr entry = LogEntry::parse(s);
		entry->create_time = stat.ctime / 1000;
		entry->znode_name = child;
		entry->addResultToVirtualParts(*this);
		queue.push_back(entry);
	}
}


void StorageReplicatedMergeTree::pullLogsToQueue(zkutil::EventPtr next_update_event)
{
	std::unique_lock<std::mutex> lock(queue_mutex);

	String index_str = zookeeper->get(replica_path + "/log_pointer");
	UInt64 index;

	if (index_str.empty())
	{
		/// Если у нас еще нет указателя на лог, поставим указатель на первую запись в нем.
		Strings entries = zookeeper->getChildren(zookeeper_path + "/log");
		index = entries.empty() ? 0 : parse<UInt64>(std::min_element(entries.begin(), entries.end())->substr(strlen("log-")));

		zookeeper->set(replica_path + "/log_pointer", toString(index));
	}
	else
	{
		index = parse<UInt64>(index_str);
	}

	UInt64 first_index = index;

	size_t count = 0;
	String entry_str;
	zkutil::Stat stat;
	while (zookeeper->tryGet(zookeeper_path + "/log/log-" + padIndex(index), entry_str, &stat))
	{
		++count;
		++index;

		LogEntryPtr entry = LogEntry::parse(entry_str);
		entry->create_time = stat.ctime / 1000;

		/// Одновременно добавим запись в очередь и продвинем указатель на лог.
		zkutil::Ops ops;
		ops.push_back(new zkutil::Op::Create(
			replica_path + "/queue/queue-", entry_str, zookeeper->getDefaultACL(), zkutil::CreateMode::PersistentSequential));
		ops.push_back(new zkutil::Op::SetData(
			replica_path + "/log_pointer", toString(index), -1));
		auto results = zookeeper->multi(ops);

		String path_created = dynamic_cast<zkutil::Op::Create &>(ops[0]).getPathCreated();
		entry->znode_name = path_created.substr(path_created.find_last_of('/') + 1);
		entry->addResultToVirtualParts(*this);
		queue.push_back(entry);
	}

	if (next_update_event)
	{
		if (zookeeper->exists(zookeeper_path + "/log/log-" + padIndex(index), nullptr, next_update_event))
			next_update_event->set();
	}

	if (!count)
		return;

	if (queue_task_handle)
		queue_task_handle->wake();

	LOG_DEBUG(log, "Pulled " << count << " entries to queue: log-" << padIndex(first_index) << " - log-" << padIndex(index - 1));
}


bool StorageReplicatedMergeTree::shouldExecuteLogEntry(const LogEntry & entry)
{
	if ((entry.type == LogEntry::MERGE_PARTS || entry.type == LogEntry::GET_PART || entry.type == LogEntry::ATTACH_PART)
		&& future_parts.count(entry.new_part_name))
	{
		LOG_DEBUG(log, "Not executing log entry for part " << entry.new_part_name <<
			" because another log entry for the same part is being processed. This shouldn't happen often.");
		return false;
	}

	if (entry.type == LogEntry::MERGE_PARTS)
	{
		/** Если какая-то из нужных частей сейчас передается или мерджится, подождем окончания этой операции.
		  * Иначе, даже если всех нужных частей для мерджа нет, нужно попытаться сделать мердж.
		  * Если каких-то частей не хватает, вместо мерджа будет попытка скачать кусок.
		  * Такая ситуация возможна, если получение какого-то куска пофейлилось, и его переместили в конец очереди.
		  */
		for (const auto & name : entry.parts_to_merge)
		{
			if (future_parts.count(name))
			{
				LOG_TRACE(log, "Not merging into part " << entry.new_part_name << " because part " << name << " is not ready yet.");
				return false;
			}
		}
	}

	return true;
}


bool StorageReplicatedMergeTree::executeLogEntry(const LogEntry & entry, BackgroundProcessingPool::Context & pool_context)
{
	if (entry.type == LogEntry::DROP_RANGE)
	{
		executeDropRange(entry);
		return true;
	}

	if (entry.type == LogEntry::GET_PART ||
		entry.type == LogEntry::MERGE_PARTS ||
		entry.type == LogEntry::ATTACH_PART)
	{
		/// Если у нас уже есть этот кусок или покрывающий его кусок, ничего делать не нужно.
		MergeTreeData::DataPartPtr containing_part = data.getActiveContainingPart(entry.new_part_name);

		/// Даже если кусок есть локально, его (в исключительных случаях) может не быть в zookeeper.
		if (containing_part && zookeeper->exists(replica_path + "/parts/" + containing_part->name))
		{
			if (!(entry.type == LogEntry::GET_PART && entry.source_replica == replica_name))
				LOG_DEBUG(log, "Skipping action for part " + entry.new_part_name + " - part already exists");
			return true;
		}
	}

	if (entry.type == LogEntry::GET_PART && entry.source_replica == replica_name)
		LOG_WARNING(log, "Part " << entry.new_part_name << " from own log doesn't exist.");

	bool do_fetch = false;

	if (entry.type == LogEntry::GET_PART)
	{
		do_fetch = true;
	}
	else if (entry.type == LogEntry::ATTACH_PART)
	{
		do_fetch = !executeAttachPart(entry);
	}
	else if (entry.type == LogEntry::MERGE_PARTS)
	{
		std::stringstream log_message;
		log_message << "Executing log entry to merge parts ";
		for (auto i : ext::range(0, entry.parts_to_merge.size()))
			log_message << (i != 0 ? ", " : "") << entry.parts_to_merge[i];
		log_message << " to " << entry.new_part_name;

		LOG_TRACE(log, log_message.rdbuf());

		MergeTreeData::DataPartsVector parts;
		bool have_all_parts = true;
		for (const String & name : entry.parts_to_merge)
		{
			MergeTreeData::DataPartPtr part = data.getActiveContainingPart(name);
			if (!part)
			{
				have_all_parts = false;
				break;
			}
			if (part->name != name)
			{
				LOG_WARNING(log, "Part " << name << " is covered by " << part->name
					<< " but should be merged into " << entry.new_part_name << ". This shouldn't happen often.");
				have_all_parts = false;
				break;
			}
			parts.push_back(part);
		}

		if (!have_all_parts)
		{
			/// Если нет всех нужных кусков, попробуем взять у кого-нибудь уже помердженный кусок.
			do_fetch = true;
			LOG_DEBUG(log, "Don't have all parts for merge " << entry.new_part_name << "; will try to fetch it instead");
		}
		else
		{
			/// Если собираемся сливать большие куски, увеличим счетчик потоков, сливающих большие куски.
			for (const auto & part : parts)
			{
				if (part->size_in_bytes > data.settings.max_bytes_to_merge_parts_small)
				{
					pool_context.incrementCounter("big merges");
					pool_context.incrementCounter("replicated big merges");
					break;
				}
			}

			auto table_lock = lockStructure(false);

			const auto & merge_entry = context.getMergeList().insert(database_name, table_name, entry.new_part_name);
			MergeTreeData::Transaction transaction;
			MergeTreeData::DataPartPtr part = merger.mergeParts(parts, entry.new_part_name, *merge_entry, &transaction);

			zkutil::Ops ops;
			checkPartAndAddToZooKeeper(part, ops);

			/** TODO: Переименование нового куска лучше делать здесь, а не пятью строчками выше,
			  *  чтобы оно было как можно ближе к zookeeper->multi.
			  */

			zookeeper->multi(ops);

			/** При ZCONNECTIONLOSS или ZOPERATIONTIMEOUT можем зря откатить локальные изменения кусков.
			  * Это не проблема, потому что в таком случае слияние останется в очереди, и мы попробуем снова.
			  */
			transaction.commit();
			merge_selecting_event.set();

			ProfileEvents::increment(ProfileEvents::ReplicatedPartMerges);
		}
	}
	else
	{
		throw Exception("Unexpected log entry type: " + toString(static_cast<int>(entry.type)));
	}

	if (do_fetch)
	{
		String replica;

		try
		{
			replica = findReplicaHavingPart(entry.new_part_name, true);

			if (replica.empty() && entry.type == LogEntry::ATTACH_PART)
			{
				/** Если ATTACH - куска может не быть, потому что реплика, на которой кусок есть, ещё сама не успела его прицепить.
				  * В таком случае, надо подождать этого.
				  */

				/// Кусок должен быть на реплике-инициаторе.
				if (entry.source_replica.empty() || entry.source_replica == replica_name)
					throw Exception("Logical error: no source replica specified for ATTACH_PART log entry;"
						" or trying to fetch part on source replica", ErrorCodes::LOGICAL_ERROR);

				/// Подождём, пока реплика-инициатор подцепит кусок.
				waitForReplicaToProcessLogEntry(entry.source_replica, entry);
				replica = findReplicaHavingPart(entry.new_part_name, true);
			}

			if (replica.empty())
			{
				ProfileEvents::increment(ProfileEvents::ReplicatedPartFailedFetches);
				throw Exception("No active replica has part " + entry.new_part_name, ErrorCodes::NO_REPLICA_HAS_PART);
			}

			fetchPart(entry.new_part_name, zookeeper_path + "/replicas/" + replica);

			if (entry.type == LogEntry::MERGE_PARTS)
				ProfileEvents::increment(ProfileEvents::ReplicatedPartFetchesOfMerged);
		}
		catch (...)
		{
			/** Если не получилось скачать кусок, нужный для какого-то мерджа, лучше не пытаться получить другие куски для этого мерджа,
			  * а попытаться сразу получить помердженный кусок. Чтобы так получилось, переместим действия для получения остальных кусков
			  * для этого мерджа в конец очереди.
			  */
			try
			{
				std::unique_lock<std::mutex> lock(queue_mutex);

				/// Найдем действие по объединению этого куска с другими. Запомним других.
				StringSet parts_for_merge;
				LogEntries::iterator merge_entry;
				for (LogEntries::iterator it = queue.begin(); it != queue.end(); ++it)
				{
					if ((*it)->type == LogEntry::MERGE_PARTS)
					{
						if (std::find((*it)->parts_to_merge.begin(), (*it)->parts_to_merge.end(), entry.new_part_name)
							!= (*it)->parts_to_merge.end())
						{
							parts_for_merge = StringSet((*it)->parts_to_merge.begin(), (*it)->parts_to_merge.end());
							merge_entry = it;
							break;
						}
					}
				}

				if (!parts_for_merge.empty())
				{
					/// Переместим в конец очереди действия, получающие parts_for_merge.
					for (LogEntries::iterator it = queue.begin(); it != queue.end();)
					{
						auto it0 = it;
						++it;

						if (it0 == merge_entry)
							break;

						if (((*it0)->type == LogEntry::MERGE_PARTS || (*it0)->type == LogEntry::GET_PART)
							&& parts_for_merge.count((*it0)->new_part_name))
						{
							queue.splice(queue.end(), queue, it0, it);
						}
					}

					/** Если этого куска ни у кого нет, но в очереди упоминается мердж с его участием, то наверно этот кусок такой старый,
					  *  что его все померджили и удалили. Не будем бросать исключение, чтобы queueTask лишний раз не спала.
					  */
					if (replica.empty())
					{
						LOG_INFO(log, "No replica has part " << entry.new_part_name << ". Will fetch merged part instead.");
						return false;
					}
				}

				/// Если ни у кого нет куска, и в очереди нет слияний с его участием, проверим, есть ли у кого-то покрывающий его.
				if (replica.empty())
					enqueuePartForCheck(entry.new_part_name);
			}
			catch (...)
			{
				tryLogCurrentException(__PRETTY_FUNCTION__);
			}

			throw;
		}
	}

	return true;
}


void StorageReplicatedMergeTree::executeDropRange(const StorageReplicatedMergeTree::LogEntry & entry)
{
	LOG_INFO(log, (entry.detach ? "Detaching" : "Removing") << " parts inside " << entry.new_part_name << ".");

	{
		LogEntries to_wait;
		size_t removed_entries = 0;

		/// Удалим из очереди операции с кусками, содержащимися в удаляемом диапазоне.
		std::unique_lock<std::mutex> lock(queue_mutex);
		for (LogEntries::iterator it = queue.begin(); it != queue.end();)
		{
			if (((*it)->type == LogEntry::GET_PART || (*it)->type == LogEntry::MERGE_PARTS) &&
				ActiveDataPartSet::contains(entry.new_part_name, (*it)->new_part_name))
			{
				if ((*it)->currently_executing)
					to_wait.push_back(*it);
				auto code = zookeeper->tryRemove(replica_path + "/queue/" + (*it)->znode_name);
				if (code != ZOK)
					LOG_INFO(log, "Couldn't remove " << replica_path + "/queue/" + (*it)->znode_name << ": "
						<< zkutil::ZooKeeper::error2string(code));
				queue.erase(it++);
				++removed_entries;
			}
			else
				++it;
		}

		LOG_DEBUG(log, "Removed " << removed_entries << " entries from queue. "
			"Waiting for " << to_wait.size() << " entries that are currently executing.");

		/// Дождемся завершения операций с кусками, содержащимися в удаляемом диапазоне.
		for (LogEntryPtr & entry : to_wait)
			entry->execution_complete.wait(lock, [&entry] { return !entry->currently_executing; });
	}

	LOG_DEBUG(log, (entry.detach ? "Detaching" : "Removing") << " parts.");
	size_t removed_parts = 0;

	/// Удалим куски, содержащиеся в удаляемом диапазоне.
	auto parts = data.getDataParts();
	for (const auto & part : parts)
	{
		if (!ActiveDataPartSet::contains(entry.new_part_name, part->name))
			continue;
		LOG_DEBUG(log, "Removing part " << part->name);
		++removed_parts;

		/// Если кусок удалять не нужно, надежнее переместить директорию до изменений в ZooKeeper.
		if (entry.detach)
			data.renameAndDetachPart(part);

		zkutil::Ops ops;
		ops.push_back(new zkutil::Op::Remove(replica_path + "/parts/" + part->name + "/columns", -1));
		ops.push_back(new zkutil::Op::Remove(replica_path + "/parts/" + part->name + "/checksums", -1));
		ops.push_back(new zkutil::Op::Remove(replica_path + "/parts/" + part->name, -1));
		zookeeper->multi(ops);

		/// Если кусок нужно удалить, надежнее удалить директорию после изменений в ZooKeeper.
		if (!entry.detach)
			data.replaceParts({part}, {}, true);
	}

	LOG_INFO(log, (entry.detach ? "Detached " : "Removed ") << removed_parts << " parts inside " << entry.new_part_name << ".");

	if (unreplicated_data)
	{
		std::lock_guard<std::mutex> unreplicated_lock(unreplicated_mutex);

		removed_parts = 0;
		parts = unreplicated_data->getDataParts();
		for (const auto & part : parts)
		{
			if (!ActiveDataPartSet::contains(entry.new_part_name, part->name))
				continue;
			LOG_DEBUG(log, "Removing unreplicated part " << part->name);
			++removed_parts;

			if (entry.detach)
				unreplicated_data->renameAndDetachPart(part, "");
			else
				unreplicated_data->replaceParts({part}, {}, false);
		}

		LOG_INFO(log, (entry.detach ? "Detached " : "Removed ") << removed_parts << " parts inside " << entry.new_part_name << " (in unreplicated data).");
	}
}


bool StorageReplicatedMergeTree::executeAttachPart(const StorageReplicatedMergeTree::LogEntry & entry)
{
	String source_path = (entry.attach_unreplicated ? "unreplicated/" : "detached/") + entry.source_part_name;

	LOG_INFO(log, "Attaching part " << entry.source_part_name << " from " << source_path << " as " << entry.new_part_name);

	if (!Poco::File(data.getFullPath() + source_path).exists())
	{
		LOG_INFO(log, "No part at " << source_path << ". Will fetch it instead");
		return false;
	}

	LOG_DEBUG(log, "Checking data");
	MergeTreeData::MutableDataPartPtr part = data.loadPartAndFixMetadata(source_path);

	zkutil::Ops ops;
	checkPartAndAddToZooKeeper(part, ops, entry.new_part_name);

	if (entry.attach_unreplicated && unreplicated_data)
	{
		MergeTreeData::DataPartPtr unreplicated_part = unreplicated_data->getPartIfExists(entry.source_part_name);
		if (unreplicated_part)
			unreplicated_data->detachPartInPlace(unreplicated_part);
		else
			LOG_WARNING(log, "Unreplicated part " << entry.source_part_name << " is already detached");
	}

	zookeeper->multi(ops);

	/// NOTE: Не можем использовать renameTempPartAndAdd, потому что кусок не временный - если что-то пойдет не так, его не нужно удалять.
	part->renameTo(entry.new_part_name);
	part->name = entry.new_part_name;
	ActiveDataPartSet::parsePartName(part->name, *part);

	data.attachPart(part);

	LOG_INFO(log, "Finished attaching part " << entry.new_part_name);

	/// На месте удаленных кусков могут появиться новые, с другими данными.
	context.resetCaches();

	return true;
}


void StorageReplicatedMergeTree::queueUpdatingThread()
{
	while (!shutdown_called)
	{
		try
		{
			pullLogsToQueue(queue_updating_event);

			queue_updating_event->wait();
		}
		catch (const zkutil::KeeperException & e)
		{
			if (e.code == ZINVALIDSTATE)
				restarting_thread->wakeup();

			tryLogCurrentException(__PRETTY_FUNCTION__);

			queue_updating_event->tryWait(ERROR_SLEEP_MS);
		}
		catch (...)
		{
			tryLogCurrentException(__PRETTY_FUNCTION__);

			queue_updating_event->tryWait(ERROR_SLEEP_MS);
		}
	}

	LOG_DEBUG(log, "Queue updating thread finished");
}


bool StorageReplicatedMergeTree::queueTask(BackgroundProcessingPool::Context & pool_context)
{
	LogEntryPtr entry;

	try
	{
		std::unique_lock<std::mutex> lock(queue_mutex);
		bool empty = queue.empty();
		if (!empty)
		{
			for (LogEntries::iterator it = queue.begin(); it != queue.end(); ++it)
			{
				if (!(*it)->currently_executing && shouldExecuteLogEntry(**it))
				{
					entry = *it;
					entry->tagPartAsFuture(*this);
					queue.splice(queue.end(), queue, it);
					entry->currently_executing = true;
					break;
				}
			}
		}
	}
	catch (...)
	{
		tryLogCurrentException(__PRETTY_FUNCTION__);
	}

	if (!entry)
		return false;

	bool exception = true;
	bool success = false;

	try
	{
		if (executeLogEntry(*entry, pool_context))
		{
			auto code = zookeeper->tryRemove(replica_path + "/queue/" + entry->znode_name);

			if (code != ZOK)
				LOG_ERROR(log, "Couldn't remove " << replica_path + "/queue/" + entry->znode_name << ": "
					<< zkutil::ZooKeeper::error2string(code) + ". This shouldn't happen often.");

			success = true;
		}

		exception = false;
	}
	catch (Exception & e)
	{
		if (e.code() == ErrorCodes::NO_REPLICA_HAS_PART)
			/// Если ни у кого нет нужного куска, наверно, просто не все реплики работают; не будем писать в лог с уровнем Error.
			LOG_INFO(log, e.displayText());
		else
			tryLogCurrentException(__PRETTY_FUNCTION__);
	}
	catch (...)
	{
		tryLogCurrentException(__PRETTY_FUNCTION__);
	}

	entry->future_part_tagger = nullptr;

	std::unique_lock<std::mutex> lock(queue_mutex);

	entry->currently_executing = false;
	entry->execution_complete.notify_all();

	if (success)
	{
		/// Удалим задание из очереди.
		/// Нельзя просто обратиться по заранее сохраненному итератору, потому что задание мог успеть удалить кто-то другой.
		for (LogEntries::iterator it = queue.end(); it != queue.begin();)
		{
			--it;
			if (*it == entry)
			{
				queue.erase(it);
				break;
			}
		}
	}

	/// Если не было исключения, не нужно спать.
	return !exception;
}


void StorageReplicatedMergeTree::mergeSelectingThread()
{
	bool need_pull = true;

	/** Может много времени тратиться на определение, можно ли мерджить два рядом стоящих куска.
	  * Два рядом стоящих куска можно мерджить, если все номера блоков между их номерами не используются ("заброшены", abandoned).
	  * Это значит, что между этими кусками не может быть вставлен другой кусок.
	  *
	  * Но если номера соседних блоков отличаются достаточно сильно (обычно, если между ними много "заброшенных" блоков),
	  *  то делается слишком много чтений из ZooKeeper, чтобы узнать, можно ли их мерджить.
	  *
	  * Воспользуемся утверждением, что если пару кусков было можно мерджить, и их мердж ещё не запланирован,
	  *  то и сейчас их можно мерджить, и будем запоминать это состояние, чтобы не делать много раз одинаковые запросы в ZooKeeper.
	  *
	  * TODO Интересно, как это сочетается с DROP PARTITION и затем ATTACH PARTITION.
	  */
	std::set<std::pair<std::string, std::string>> memoized_parts_that_could_be_merged;

	auto can_merge = [&memoized_parts_that_could_be_merged, this]
		(const MergeTreeData::DataPartPtr & left, const MergeTreeData::DataPartPtr & right) -> bool
	{
		/// Если какой-то из кусков уже собираются слить в больший, не соглашаемся его сливать.
		if (virtual_parts.getContainingPart(left->name) != left->name ||
			virtual_parts.getContainingPart(right->name) != right->name)
			return false;

		auto key = std::make_pair(left->name, right->name);
		if (memoized_parts_that_could_be_merged.count(key))
			return true;

		String month_name = left->name.substr(0, 6);

		/// Можно слить куски, если все номера между ними заброшены - не соответствуют никаким блокам.
		for (UInt64 number = left->right + 1; number <= right->left - 1; ++number)	/// Номера блоков больше нуля.
		{
			String path1 = zookeeper_path +              "/block_numbers/" + month_name + "/block-" + padIndex(number);
			String path2 = zookeeper_path + "/nonincrement_block_numbers/" + month_name + "/block-" + padIndex(number);

			if (AbandonableLockInZooKeeper::check(path1, *zookeeper) != AbandonableLockInZooKeeper::ABANDONED &&
				AbandonableLockInZooKeeper::check(path2, *zookeeper) != AbandonableLockInZooKeeper::ABANDONED)
				return false;
		}

		memoized_parts_that_could_be_merged.insert(key);
		return true;
	};

	while (!shutdown_called && is_leader_node)
	{
		bool success = false;

		try
		{
			std::unique_lock<std::mutex> merge_selecting_lock(merge_selecting_mutex);

			if (need_pull)
			{
				/// Нужно загрузить новую запись в очередь перед тем, как выбирать куски для слияния.
				///  (чтобы кусок добавился в virtual_parts).
				pullLogsToQueue();
				need_pull = false;
			}

			/** Сколько в очереди или в фоновом потоке мерджей крупных кусков.
			  * Если их больше половины от размера пула потоков для мерджа, то можно мерджить только мелкие куски.
			  */
			auto & background_pool = context.getBackgroundPool();

			size_t big_merges_current = background_pool.getCounter("replicated big merges");
			size_t max_number_of_big_merges = background_pool.getNumberOfThreads() / 2;
			size_t merges_queued = 0;
			size_t big_merges_queued = 0;

			if (big_merges_current < max_number_of_big_merges)
			{
				std::unique_lock<std::mutex> lock(queue_mutex);

				for (const auto & entry : queue)
				{
					if (entry->type == LogEntry::MERGE_PARTS)
					{
						++merges_queued;

						if (big_merges_current + big_merges_queued < max_number_of_big_merges)
						{
							for (const String & name : entry->parts_to_merge)
							{
								MergeTreeData::DataPartPtr part = data.getActiveContainingPart(name);
								if (!part || part->name != name)
									continue;

								if (part->size_in_bytes > data.settings.max_bytes_to_merge_parts_small)
								{
									++big_merges_queued;
									break;
								}
							}
						}
					}
				}
			}

			bool only_small = big_merges_current + big_merges_queued >= max_number_of_big_merges;

			LOG_TRACE(log, "Currently executing big merges: " << big_merges_current
				<< ". Queued big merges: " << big_merges_queued
				<< ". All merges in queue: " << merges_queued
				<< ". Max number of big merges: " << max_number_of_big_merges
				<< (only_small ? ". So, will select only small parts to merge." : "."));

			do
			{
				if (merges_queued >= data.settings.max_replicated_merges_in_queue)
				{
					LOG_TRACE(log, "Number of queued merges is greater than max_replicated_merges_in_queue, so won't select new parts to merge.");
					break;
				}

				MergeTreeData::DataPartsVector parts;

				String merged_name;

				if (   !merger.selectPartsToMerge(parts, merged_name, MergeTreeDataMerger::NO_LIMIT, false, false, only_small, can_merge)
					&& !merger.selectPartsToMerge(parts, merged_name, MergeTreeDataMerger::NO_LIMIT, true, false, only_small, can_merge))
				{
					LOG_INFO(log, "No parts to merge");
					break;
				}

				bool all_in_zk = true;
				for (const auto & part : parts)
				{
					/// Если о каком-то из кусков нет информации в ZK, не будем сливать.
					if (!zookeeper->exists(replica_path + "/parts/" + part->name))
					{
						LOG_WARNING(log, "Part " << part->name << " exists locally but not in ZooKeeper.");
						enqueuePartForCheck(part->name);
						all_in_zk = false;
					}
				}
				if (!all_in_zk)
					break;

				LogEntry entry;
				entry.type = LogEntry::MERGE_PARTS;
				entry.source_replica = replica_name;
				entry.new_part_name = merged_name;

				for (const auto & part : parts)
					entry.parts_to_merge.push_back(part->name);

				need_pull = true;

				zookeeper->create(zookeeper_path + "/log/log-", entry.toString(), zkutil::CreateMode::PersistentSequential);

				String month_name = parts[0]->name.substr(0, 6);
				for (size_t i = 0; i + 1 < parts.size(); ++i)
				{
					/// Уберем больше не нужные отметки о несуществующих блоках.
					for (UInt64 number = parts[i]->right + 1; number <= parts[i + 1]->left - 1; ++number)
					{
						zookeeper->tryRemove(zookeeper_path +              "/block_numbers/" + month_name + "/block-" + padIndex(number));
						zookeeper->tryRemove(zookeeper_path + "/nonincrement_block_numbers/" + month_name + "/block-" + padIndex(number));
					}
				}

				success = true;
			}
			while (false);
		}
		catch (...)
		{
			tryLogCurrentException(__PRETTY_FUNCTION__);
		}

		if (shutdown_called || !is_leader_node)
			break;

		if (!success)
			merge_selecting_event.tryWait(MERGE_SELECTING_SLEEP_MS);
	}

	LOG_DEBUG(log, "Merge selecting thread finished");
}


void StorageReplicatedMergeTree::alterThread()
{
	bool force_recheck_parts = true;

	while (!shutdown_called)
	{
		try
		{
			/** Имеем описание столбцов в ZooKeeper, общее для всех реплик (Пример: /clickhouse/tables/02-06/visits/columns),
			  *  а также описание столбцов в локальном файле с метаданными (data.getColumnsList()).
			  *
			  * Если эти описания отличаются - нужно сделать ALTER.
			  *
			  * Если запомненная версия ноды (columns_version) отличается от версии в ZK,
			  *  то описание столбцов в ZK не обязательно отличается от локального
			  *  - такое может быть при цикле из ALTER-ов, который в целом, ничего не меняет.
			  * В этом случае, надо обновить запомненный номер версии,
			  *  а также всё-равно проверить структуру кусков, и, при необходимости, сделать ALTER.
			  *
			  * Запомненный номер версии нужно обновить после обновления метаданных, под блокировкой.
			  * Этот номер версии проверяется на соответствие актуальному при INSERT-е.
			  * То есть, так добиваемся, чтобы вставлялись блоки с правильной структурой.
			  *
			  * При старте сервера, мог быть не завершён предыдущий ALTER.
			  * Поэтому, в первый раз, независимо от изменений, проверяем структуру всех part-ов,
			  *  (Пример: /clickhouse/tables/02-06/visits/replicas/example02-06-1.yandex.ru/parts/20140806_20140831_131664_134988_3296/columns)
			  *  и делаем ALTER, если необходимо.
			  *
			  * TODO: Слишком сложно, всё переделать.
			  */

			zkutil::Stat stat;
			const String columns_str = zookeeper->get(zookeeper_path + "/columns", &stat, alter_thread_event);
			auto columns_desc = ColumnsDescription<true>::parse(columns_str, context.getDataTypeFactory());

			auto & columns = columns_desc.columns;
			auto & materialized_columns = columns_desc.materialized;
			auto & alias_columns = columns_desc.alias;
			auto & column_defaults = columns_desc.defaults;

			bool changed_version = (stat.version != columns_version);

			MergeTreeData::DataParts parts;

			/// Если описание столбцов изменилось, обновим структуру таблицы локально.
			if (changed_version)
			{
				auto table_lock = lockStructureForAlter();

				const auto columns_changed = columns != data.getColumnsListNonMaterialized();
				const auto materialized_columns_changed = materialized_columns != data.materialized_columns;
				const auto alias_columns_changed = alias_columns != data.alias_columns;
				const auto column_defaults_changed = column_defaults != data.column_defaults;

				if (columns_changed || materialized_columns_changed || alias_columns_changed ||
					column_defaults_changed)
				{
					LOG_INFO(log, "Columns list changed in ZooKeeper. Applying changes locally.");

					InterpreterAlterQuery::updateMetadata(database_name, table_name, columns,
						materialized_columns, alias_columns, column_defaults, context);

					if (columns_changed)
					{
						data.setColumnsList(columns);

						if (unreplicated_data)
							unreplicated_data->setColumnsList(columns);
					}

					if (materialized_columns_changed)
					{
						this->materialized_columns = materialized_columns;
						data.materialized_columns = std::move(materialized_columns);
					}

					if (alias_columns_changed)
					{
						this->alias_columns = alias_columns;
						data.alias_columns = std::move(alias_columns);
					}

					if (column_defaults_changed)
					{
						this->column_defaults = column_defaults;
						data.column_defaults = std::move(column_defaults);
					}

					LOG_INFO(log, "Applied changes to table.");
				}
				else
				{
					LOG_INFO(log, "Columns version changed in ZooKeeper, but data wasn't changed. It's like cyclic ALTERs.");
				}

				/// Нужно получить список кусков под блокировкой таблицы, чтобы избежать race condition с мерджем.
				parts = data.getDataParts();

				columns_version = stat.version;
			}

			/// Обновим куски.
			if (changed_version || force_recheck_parts)
			{
				auto table_lock = lockStructure(false);

				if (changed_version)
					LOG_INFO(log, "ALTER-ing parts");

				int changed_parts = 0;

				if (!changed_version)
					parts = data.getDataParts();

				const auto columns_plus_materialized = data.getColumnsList();

				for (const MergeTreeData::DataPartPtr & part : parts)
				{
					/// Обновим кусок и запишем результат во временные файлы.
					/// TODO: Можно пропускать проверку на слишком большие изменения, если в ZooKeeper есть, например,
					///  нода /flags/force_alter.
					auto transaction = data.alterDataPart(part, columns_plus_materialized);

					if (!transaction)
						continue;

					++changed_parts;

					/// Обновим метаданные куска в ZooKeeper.
					zkutil::Ops ops;
					ops.push_back(new zkutil::Op::SetData(replica_path + "/parts/" + part->name + "/columns", part->columns.toString(), -1));
					ops.push_back(new zkutil::Op::SetData(replica_path + "/parts/" + part->name + "/checksums", part->checksums.toString(), -1));
					zookeeper->multi(ops);

					/// Применим изменения файлов.
					transaction->commit();
				}

				/// То же самое для нереплицируемых данных.
				if (unreplicated_data)
				{
					parts = unreplicated_data->getDataParts();

					for (const MergeTreeData::DataPartPtr & part : parts)
					{
						auto transaction = unreplicated_data->alterDataPart(part, columns_plus_materialized);

						if (!transaction)
							continue;

						++changed_parts;

						transaction->commit();
					}
				}

				/// Список столбцов для конкретной реплики.
				zookeeper->set(replica_path + "/columns", columns_str);

				if (changed_version)
				{
					if (changed_parts != 0)
						LOG_INFO(log, "ALTER-ed " << changed_parts << " parts");
					else
						LOG_INFO(log, "No parts ALTER-ed");
				}

				force_recheck_parts = false;
			}

			parts.clear();
			alter_thread_event->wait();
		}
		catch (...)
		{
			tryLogCurrentException(__PRETTY_FUNCTION__);

			force_recheck_parts = true;

			alter_thread_event->tryWait(ERROR_SLEEP_MS);
		}
	}

	LOG_DEBUG(log, "Alter thread finished");
}


void StorageReplicatedMergeTree::removePartAndEnqueueFetch(const String & part_name)
{
	String part_path = replica_path + "/parts/" + part_name;

	LogEntryPtr log_entry = new LogEntry;
	log_entry->type = LogEntry::GET_PART;
	log_entry->create_time = time(0);
	log_entry->source_replica = "";
	log_entry->new_part_name = part_name;

	zkutil::Ops ops;
	ops.push_back(new zkutil::Op::Create(
		replica_path + "/queue/queue-", log_entry->toString(), zookeeper->getDefaultACL(),
		zkutil::CreateMode::PersistentSequential));
	ops.push_back(new zkutil::Op::Remove(part_path + "/checksums", -1));
	ops.push_back(new zkutil::Op::Remove(part_path + "/columns", -1));
	ops.push_back(new zkutil::Op::Remove(part_path, -1));
	auto results = zookeeper->multi(ops);

	{
		std::unique_lock<std::mutex> lock(queue_mutex);

		String path_created = dynamic_cast<zkutil::Op::Create &>(ops[0]).getPathCreated();
		log_entry->znode_name = path_created.substr(path_created.find_last_of('/') + 1);
		log_entry->addResultToVirtualParts(*this);
		queue.push_back(log_entry);
	}
}


void StorageReplicatedMergeTree::enqueuePartForCheck(const String & name)
{
	std::lock_guard<std::mutex> lock(parts_to_check_mutex);

	if (parts_to_check_set.count(name))
		return;
	parts_to_check_queue.push_back(name);
	parts_to_check_set.insert(name);
	parts_to_check_event.set();
}

void StorageReplicatedMergeTree::partCheckThread()
{
	while (!shutdown_called)
	{
		try
		{
			/// Достанем из очереди кусок для проверки.
			String part_name;
			{
				std::lock_guard<std::mutex> lock(parts_to_check_mutex);
				if (parts_to_check_queue.empty())
				{
					if (!parts_to_check_set.empty())
					{
						LOG_ERROR(log, "Non-empty parts_to_check_set with empty parts_to_check_queue. This is a bug.");
						parts_to_check_set.clear();
					}
				}
				else
				{
					part_name = parts_to_check_queue.front();
				}
			}
			if (part_name.empty())	/// TODO Здесь race condition?
			{
				parts_to_check_event.wait();
				continue;
			}

			LOG_WARNING(log, "Checking part " << part_name);
			ProfileEvents::increment(ProfileEvents::ReplicatedPartChecks);

			auto part = data.getActiveContainingPart(part_name);
			String part_path = replica_path + "/parts/" + part_name;

			/// Этого или покрывающего куска у нас нет.
			if (!part)
			{
				/// Если кусок есть в ZooKeeper, удалим его оттуда и добавим в очередь задание скачать его.
				if (zookeeper->exists(part_path))
				{
					LOG_WARNING(log, "Part " << part_name << " exists in ZooKeeper but not locally. "
						"Removing from ZooKeeper and queueing a fetch.");
					ProfileEvents::increment(ProfileEvents::ReplicatedPartChecksFailed);

					removePartAndEnqueueFetch(part_name);
				}
				/// Если куска нет в ZooKeeper, проверим есть ли он хоть у кого-то.
				else
				{
					ActiveDataPartSet::Part part_info;
					ActiveDataPartSet::parsePartName(part_name, part_info);

					/** Будем проверять только куски, не полученные в результате слияния.
					  * Для кусков, полученных в результате слияния, такая проверка была бы некорректной,
					  *  потому что слитого куска может еще ни у кого не быть.
					  */
					if (part_info.left == part_info.right)
					{
						LOG_WARNING(log, "Checking if anyone has part covering " << part_name << ".");

						bool found = false;
						Strings replicas = zookeeper->getChildren(zookeeper_path + "/replicas");
						for (const String & replica : replicas)
						{
							Strings parts = zookeeper->getChildren(zookeeper_path + "/replicas/" + replica + "/parts");
							for (const String & part_on_replica : parts)
							{
								if (part_on_replica == part_name || ActiveDataPartSet::contains(part_on_replica, part_name))
								{
									found = true;
									LOG_WARNING(log, "Found part " << part_on_replica << " on " << replica);
									break;
								}
							}
							if (found)
								break;
						}

						if (!found)
						{
							LOG_ERROR(log, "No replica has part covering " << part_name);
							ProfileEvents::increment(ProfileEvents::ReplicatedPartChecksFailed);

							/// Если ни у кого нет такого куска, удалим его из нашей очереди.

							bool was_in_queue = false;

							{
								std::unique_lock<std::mutex> lock(queue_mutex);

								for (LogEntries::iterator it = queue.begin(); it != queue.end(); )
								{
									if ((*it)->new_part_name == part_name)
									{
										zookeeper->tryRemove(replica_path + "/queue/" + (*it)->znode_name);
										queue.erase(it++);
										was_in_queue = true;
									}
									else
									{
										++it;
									}
								}
							}

							if (was_in_queue)
							{
								/** Такая ситуация возможна, если на всех репликах, где был кусок, он испортился.
								  * Например, у реплики, которая только что его записала, отключили питание, и данные не записались из кеша на диск.
								  */
								LOG_ERROR(log, "Part " << part_name << " is lost forever.");
								ProfileEvents::increment(ProfileEvents::ReplicatedDataLoss);

								/** Нужно добавить отсутствующий кусок в block_numbers, чтобы он не мешал слияниям.
								  * Вот только в сам block_numbers мы его добавить не можем - если так сделать,
								  *  ZooKeeper зачем-то пропустит один номер для автоинкремента,
								  *  и в номерах блоков все равно останется дырка.
								  * Специально из-за этого приходится отдельно иметь nonincrement_block_numbers.
								  */
								zookeeper->createIfNotExists(zookeeper_path + "/nonincrement_block_numbers", "");
								zookeeper->createIfNotExists(zookeeper_path + "/nonincrement_block_numbers/" + part_name.substr(0, 6), "");
								AbandonableLockInZooKeeper::createAbandonedIfNotExists(
									zookeeper_path + "/nonincrement_block_numbers/" + part_name.substr(0, 6) + "/block-" + padIndex(part_info.left),
									*zookeeper);
							}
						}
					}
				}
			}
			/// У нас есть этот кусок, и он активен.
			else if (part->name == part_name)
			{
				auto table_lock = lockStructure(false);

				/// Если кусок есть в ZooKeeper, сверим его данные с его чексуммами, а их с ZooKeeper.
				if (zookeeper->exists(replica_path + "/parts/" + part_name))
				{
					LOG_WARNING(log, "Checking data of part " << part_name << ".");

					try
					{
						auto zk_checksums = MergeTreeData::DataPart::Checksums::parse(
							zookeeper->get(replica_path + "/parts/" + part_name + "/checksums"));
						zk_checksums.checkEqual(part->checksums, true);

						auto zk_columns = NamesAndTypesList::parse(
							zookeeper->get(replica_path + "/parts/" + part_name + "/columns"), context.getDataTypeFactory());
						if (part->columns != zk_columns)
							throw Exception("Columns of local part " + part_name + " are different from ZooKeeper");

						MergeTreePartChecker::Settings settings;
						settings.setIndexGranularity(data.index_granularity);
						settings.setRequireChecksums(true);
						settings.setRequireColumnFiles(true);
						MergeTreePartChecker::checkDataPart(
							data.getFullPath() + part_name, settings, context.getDataTypeFactory());

						LOG_INFO(log, "Part " << part_name << " looks good.");
					}
					catch (...)
					{
						tryLogCurrentException(__PRETTY_FUNCTION__);

						LOG_ERROR(log, "Part " << part_name << " looks broken. Removing it and queueing a fetch.");
						ProfileEvents::increment(ProfileEvents::ReplicatedPartChecksFailed);

						removePartAndEnqueueFetch(part_name);

						/// Удалим кусок локально.
						data.renameAndDetachPart(part, "broken_");
					}
				}
				/// Если куска нет в ZooKeeper, удалим его локально.
				/// Возможно, кусок кто-то только что записал, и еще не успел добавить в ZK.
				/// Поэтому удаляем только если кусок старый (не очень надежно).
				else if (part->modification_time + 5 * 60 < time(0))
				{
					ProfileEvents::increment(ProfileEvents::ReplicatedPartChecksFailed);

					LOG_ERROR(log, "Unexpected part " << part_name << ". Removing.");
					data.renameAndDetachPart(part, "unexpected_");
				}
			}
			else
			{
				/// Если у нас есть покрывающий кусок, игнорируем все проблемы с этим куском.
				/// В худшем случае в лог еще old_parts_lifetime секунд будут валиться ошибки, пока кусок не удалится как старый.
			}

			/// Удалим кусок из очереди.
			{
				std::lock_guard<std::mutex> lock(parts_to_check_mutex);
				if (parts_to_check_queue.empty() || parts_to_check_queue.front() != part_name)
				{
					LOG_ERROR(log, "Someone changed parts_to_check_queue.front(). This is a bug.");
				}
				else
				{
					parts_to_check_queue.pop_front();
					parts_to_check_set.erase(part_name);
				}
			}
		}
		catch (...)
		{
			tryLogCurrentException(__PRETTY_FUNCTION__);
			parts_to_check_event.tryWait(ERROR_SLEEP_MS);
		}
	}
}


void StorageReplicatedMergeTree::becomeLeader()
{
	LOG_INFO(log, "Became leader");
	is_leader_node = true;
	merge_selecting_thread = std::thread(&StorageReplicatedMergeTree::mergeSelectingThread, this);
}


String StorageReplicatedMergeTree::findReplicaHavingPart(const String & part_name, bool active)
{
	Strings replicas = zookeeper->getChildren(zookeeper_path + "/replicas");

	/// Из реплик, у которых есть кусок, выберем одну равновероятно.
	std::random_shuffle(replicas.begin(), replicas.end());

	for (const String & replica : replicas)
	{
		if (zookeeper->exists(zookeeper_path + "/replicas/" + replica + "/parts/" + part_name) &&
			(!active || zookeeper->exists(zookeeper_path + "/replicas/" + replica + "/is_active")))
			return replica;
	}

	return "";
}


void StorageReplicatedMergeTree::fetchPart(const String & part_name, const String & replica_path, bool to_detached)
{
	LOG_DEBUG(log, "Fetching part " << part_name << " from " << replica_path);

	TableStructureReadLockPtr table_lock;
	if (!to_detached)
		table_lock = lockStructure(true);

	String host;
	int port;

	String host_port_str = zookeeper->get(replica_path + "/host");
	ReadBufferFromString buf(host_port_str);
	assertString("host: ", buf);
	readString(host, buf);
	assertString("\nport: ", buf);
	readText(port, buf);
	assertString("\n", buf);
	assertEOF(buf);

	MergeTreeData::MutableDataPartPtr part = fetcher.fetchPart(part_name, replica_path, host, port, to_detached);

	if (!to_detached)
	{
		zkutil::Ops ops;
		checkPartAndAddToZooKeeper(part, ops, part_name);

		MergeTreeData::Transaction transaction;
		auto removed_parts = data.renameTempPartAndReplace(part, nullptr, &transaction);

		zookeeper->multi(ops);
		transaction.commit();
		merge_selecting_event.set();

		for (const auto & removed_part : removed_parts)
		{
			LOG_DEBUG(log, "Part " << removed_part->name << " is rendered obsolete by fetching part " << part_name);
			ProfileEvents::increment(ProfileEvents::ObsoleteReplicatedParts);
		}
	}
	else
	{
		Poco::File(data.getFullPath() + "detached/tmp_" + part_name).renameTo(data.getFullPath() + "detached/" + part_name);
	}

	ProfileEvents::increment(ProfileEvents::ReplicatedPartFetches);

	LOG_DEBUG(log, "Fetched part " << part_name << " from " << replica_name << (to_detached ? " (to 'detached' directory)" : ""));
}


void StorageReplicatedMergeTree::shutdown()
{
	if (restarting_thread)
	{
		restarting_thread->stop();
		restarting_thread.reset();
	}

	endpoint_holder = nullptr;
}


StorageReplicatedMergeTree::~StorageReplicatedMergeTree()
{
	try
	{
		shutdown();
	}
	catch(...)
	{
		tryLogCurrentException(__PRETTY_FUNCTION__);
	}
}


BlockInputStreams StorageReplicatedMergeTree::read(
		const Names & column_names,
		ASTPtr query,
		const Settings & settings,
		QueryProcessingStage::Enum & processed_stage,
		size_t max_block_size,
		unsigned threads)
{
	Names virt_column_names;
	Names real_column_names;
	for (const auto & it : column_names)
		if (it == "_replicated")
			virt_column_names.push_back(it);
		else
			real_column_names.push_back(it);

	Block virtual_columns_block;
	ColumnUInt8 * column = new ColumnUInt8(2);
	ColumnPtr column_ptr = column;
	column->getData()[0] = 0;
	column->getData()[1] = 1;
	virtual_columns_block.insert(ColumnWithNameAndType(column_ptr, new DataTypeUInt8, "_replicated"));

	/// Если запрошен хотя бы один виртуальный столбец, пробуем индексировать
	if (!virt_column_names.empty())
		VirtualColumnUtils::filterBlockWithQuery(query, virtual_columns_block, context);

	std::multiset<UInt8> values = VirtualColumnUtils::extractSingleValueFromBlock<UInt8>(virtual_columns_block, "_replicated");

	BlockInputStreams res;

	size_t part_index = 0;

	if (unreplicated_reader && values.count(0))
	{
		res = unreplicated_reader->read(
			real_column_names, query, settings, processed_stage, max_block_size, threads, &part_index);

		for (auto & virtual_column : virt_column_names)
		{
			if (virtual_column == "_replicated")
			{
				for (auto & stream : res)
					stream = new AddingConstColumnBlockInputStream<UInt8>(stream, new DataTypeUInt8, 0, "_replicated");
			}
		}
	}

	if (values.count(1))
	{
		auto res2 = reader.read(real_column_names, query, settings, processed_stage, max_block_size, threads, &part_index);

		for (auto & virtual_column : virt_column_names)
		{
			if (virtual_column == "_replicated")
			{
				for (auto & stream : res2)
					stream = new AddingConstColumnBlockInputStream<UInt8>(stream, new DataTypeUInt8, 1, "_replicated");
			}
		}

		res.insert(res.end(), res2.begin(), res2.end());
	}

	return res;
}


BlockOutputStreamPtr StorageReplicatedMergeTree::write(ASTPtr query)
{
	if (is_read_only)
		throw Exception("Table is in read only mode", ErrorCodes::TABLE_IS_READ_ONLY);

	String insert_id;
	if (query)
		if (ASTInsertQuery * insert = typeid_cast<ASTInsertQuery *>(&*query))
			insert_id = insert->insert_id;

	return new ReplicatedMergeTreeBlockOutputStream(*this, insert_id);
}


bool StorageReplicatedMergeTree::optimize()
{
	/// Померджим какие-нибудь куски из директории unreplicated.
	/// TODO: Мерджить реплицируемые куски тоже.

	if (!unreplicated_data)
		return false;

	std::lock_guard<std::mutex> lock(unreplicated_mutex);

	unreplicated_data->clearOldParts();

	MergeTreeData::DataPartsVector parts;
	String merged_name;
	auto always_can_merge = [](const MergeTreeData::DataPartPtr &a, const MergeTreeData::DataPartPtr &b) { return true; };
	if (!unreplicated_merger->selectPartsToMerge(parts, merged_name, 0, true, true, false, always_can_merge))
		return false;

	const auto & merge_entry = context.getMergeList().insert(database_name, table_name, merged_name);
	unreplicated_merger->mergeParts(parts, merged_name, *merge_entry);
	return true;
}


void StorageReplicatedMergeTree::alter(const AlterCommands & params,
	const String & database_name, const String & table_name, Context & context)
{
	LOG_DEBUG(log, "Doing ALTER");

	NamesAndTypesList new_columns;
	NamesAndTypesList new_materialized_columns;
	NamesAndTypesList new_alias_columns;
	ColumnDefaults new_column_defaults;
	String new_columns_str;
	int new_columns_version;
	zkutil::Stat stat;

	{
		auto table_lock = lockStructureForAlter();

		if (is_read_only)
			throw Exception("Can't ALTER read-only table", ErrorCodes::TABLE_IS_READ_ONLY);

		data.checkAlter(params);

		new_columns = data.getColumnsListNonMaterialized();
		new_materialized_columns = data.materialized_columns;
		new_alias_columns = data.alias_columns;
		new_column_defaults = data.column_defaults;
		params.apply(new_columns, new_materialized_columns, new_alias_columns, new_column_defaults);

		new_columns_str = ColumnsDescription<false>{
			new_columns, new_materialized_columns,
			new_alias_columns, new_column_defaults
		}.toString();

		/// Делаем ALTER.
		zookeeper->set(zookeeper_path + "/columns", new_columns_str, -1, &stat);

		new_columns_version = stat.version;
	}

	LOG_DEBUG(log, "Updated columns in ZooKeeper. Waiting for replicas to apply changes.");

	/// Ждем, пока все реплики обновят данные.

	/// Подпишемся на изменения столбцов, чтобы перестать ждать, если кто-то еще сделает ALTER.
	if (!zookeeper->exists(zookeeper_path + "/columns", &stat, alter_query_event))
		throw Exception(zookeeper_path + "/columns doesn't exist", ErrorCodes::NOT_FOUND_NODE);

	if (stat.version != new_columns_version)
	{
		LOG_WARNING(log, zookeeper_path + "/columns changed before this ALTER finished; "
			"overlapping ALTER-s are fine but use caution with nontransitive changes");
		return;
	}

	Strings replicas = zookeeper->getChildren(zookeeper_path + "/replicas");
	for (const String & replica : replicas)
	{
		LOG_DEBUG(log, "Waiting for " << replica << " to apply changes");

		while (!shutdown_called)
		{
			String replica_columns_str;

			/// Реплику могли успеть удалить.
			if (!zookeeper->tryGet(zookeeper_path + "/replicas/" + replica + "/columns", replica_columns_str, &stat))
			{
				LOG_WARNING(log, replica << " was removed");
				break;
			}

			int replica_columns_version = stat.version;

			if (replica_columns_str == new_columns_str)
				break;

			if (!zookeeper->exists(zookeeper_path + "/columns", &stat))
				throw Exception(zookeeper_path + "/columns doesn't exist", ErrorCodes::NOT_FOUND_NODE);

			if (stat.version != new_columns_version)
			{
				LOG_WARNING(log, zookeeper_path + "/columns changed before ALTER finished; "
					"overlapping ALTER-s are fine but use caution with nontransitive changes");
				return;
			}

			if (!zookeeper->exists(zookeeper_path + "/replicas/" + replica + "/columns", &stat, alter_query_event))
			{
				LOG_WARNING(log, replica << " was removed");
				break;
			}

			if (stat.version != replica_columns_version)
				continue;

			alter_query_event->wait();
		}

		if (shutdown_called)
			break;
	}

	LOG_DEBUG(log, "ALTER finished");
}


/// Название воображаемого куска, покрывающего все возможные куски в указанном месяце с номерами в указанном диапазоне.
static String getFakePartNameForDrop(const String & month_name, UInt64 left, UInt64 right)
{
	/// Диапазон дат - весь месяц.
	DateLUT & lut = DateLUT::instance();
	time_t start_time = DateLUT::instance().YYYYMMDDToDate(parse<UInt32>(month_name + "01"));
	DayNum_t left_date = lut.toDayNum(start_time);
	DayNum_t right_date = DayNum_t(static_cast<size_t>(left_date) + lut.daysInMonth(start_time) - 1);

	/// Уровень - right-left+1: кусок не мог образоваться в результате такого или большего количества слияний.
	return ActiveDataPartSet::getPartName(left_date, right_date, left, right, right - left + 1);
}


void StorageReplicatedMergeTree::dropPartition(const Field & field, bool detach, const Settings & settings)
{
	String month_name = MergeTreeData::getMonthName(field);

	/// TODO: Делать запрос в лидера по TCP.
	if (!is_leader_node)
		throw Exception("DROP PARTITION can only be done on leader replica.", ErrorCodes::NOT_LEADER);

	/** Пропустим один номер в block_numbers для удаляемого месяца, и будем удалять только куски до этого номера.
	  * Это запретит мерджи удаляемых кусков с новыми вставляемыми данными.
	  * Инвариант: в логе не появятся слияния удаляемых кусков с другими кусками.
	  * NOTE: Если понадобится аналогично поддержать запрос DROP PART, для него придется придумать какой-нибудь новый механизм,
	  *        чтобы гарантировать этот инвариант.
	  */
	UInt64 right;

	{
		AbandonableLockInZooKeeper block_number_lock = allocateBlockNumber(month_name);
		right = block_number_lock.getNumber();
		block_number_lock.unlock();
	}

	/// Такого никогда не должно происходить.
	if (right == 0)
		return;
	--right;

	String fake_part_name = getFakePartNameForDrop(month_name, 0, right);

	/** Запретим выбирать для слияния удаляемые куски - сделаем вид, что их всех уже собираются слить в fake_part_name.
	  * Инвариант: после появления в логе записи DROP_RANGE, в логе не появятся слияния удаляемых кусков.
	  */
	{
		std::unique_lock<std::mutex> merge_selecting_lock(merge_selecting_mutex);

		virtual_parts.add(fake_part_name);
	}

	/// Наконец, добившись нужных инвариантов, можно положить запись в лог.
	LogEntry entry;
	entry.type = LogEntry::DROP_RANGE;
	entry.source_replica = replica_name;
	entry.new_part_name = fake_part_name;
	entry.detach = detach;
	String log_znode_path = zookeeper->create(zookeeper_path + "/log/log-", entry.toString(), zkutil::CreateMode::PersistentSequential);
	entry.znode_name = log_znode_path.substr(log_znode_path.find_last_of('/') + 1);

	/// Если надо - дожидаемся выполнения операции на себе или на всех репликах.
	if (settings.replication_alter_partitions_sync != 0)
	{
		if (settings.replication_alter_partitions_sync == 1)
			waitForReplicaToProcessLogEntry(replica_name, entry);
		else
			waitForAllReplicasToProcessLogEntry(entry);
	}
}


void StorageReplicatedMergeTree::attachPartition(const Field & field, bool unreplicated, bool attach_part, const Settings & settings)
{
	String partition;

	if (attach_part)
		partition = field.getType() == Field::Types::UInt64 ? toString(field.get<UInt64>()) : field.safeGet<String>();
	else
		partition = MergeTreeData::getMonthName(field);

	String source_dir = (unreplicated ? "unreplicated/" : "detached/");

	/// Составим список кусков, которые нужно добавить.
	Strings parts;
	if (attach_part)
	{
		parts.push_back(partition);
	}
	else
	{
		LOG_DEBUG(log, "Looking for parts for partition " << partition << " in " << source_dir);
		ActiveDataPartSet active_parts;
		for (Poco::DirectoryIterator it = Poco::DirectoryIterator(full_path + source_dir); it != Poco::DirectoryIterator(); ++it)
		{
			String name = it.name();
			if (!ActiveDataPartSet::isPartDirectory(name))
				continue;
			if (0 != name.compare(0, partition.size(), partition))
				continue;
			LOG_DEBUG(log, "Found part " << name);
			active_parts.add(name);
		}
		LOG_DEBUG(log, active_parts.size() << " of them are active");
		parts = active_parts.getParts();
	}

	/// Синхронно проверим, что добавляемые куски существуют и не испорчены хотя бы на этой реплике. Запишем checksums.txt, если его нет.
	LOG_DEBUG(log, "Checking parts");
	for (const String & part : parts)
	{
		LOG_DEBUG(log, "Checking part " << part);
		data.loadPartAndFixMetadata(source_dir + part);
	}

	/// Выделим добавляемым кускам максимальные свободные номера, меньшие RESERVED_BLOCK_NUMBERS.
	/// NOTE: Проверка свободности номеров никак не синхронизируется. Выполнять несколько запросов ATTACH/DETACH/DROP одновременно нельзя.
	UInt64 min_used_number = RESERVED_BLOCK_NUMBERS;

	{
		/// TODO Это необходимо лишь в пределах одного месяца.
		auto existing_parts = data.getDataParts();
		for (const auto & part : existing_parts)
			min_used_number = std::min(min_used_number, part->left);
	}

	if (parts.size() > min_used_number)
		throw Exception("Not enough free small block numbers for attaching parts: "
			+ toString(parts.size()) + " needed, " + toString(min_used_number) + " available", ErrorCodes::NOT_ENOUGH_BLOCK_NUMBERS);

	/// Добавим записи в лог.
	std::reverse(parts.begin(), parts.end());
	std::list<LogEntry> entries;
	zkutil::Ops ops;
	for (const String & part_name : parts)
	{
		ActiveDataPartSet::Part part;
		ActiveDataPartSet::parsePartName(part_name, part);
		part.left = part.right = --min_used_number;
		String new_part_name = ActiveDataPartSet::getPartName(part.left_date, part.right_date, part.left, part.right, part.level);

		LOG_INFO(log, "Will attach " << part_name << " as " << new_part_name);

		entries.emplace_back();
		LogEntry & entry = entries.back();
		entry.type = LogEntry::ATTACH_PART;
		entry.source_replica = replica_name;
		entry.source_part_name = part_name;
		entry.new_part_name = new_part_name;
		entry.attach_unreplicated = unreplicated;
		ops.push_back(new zkutil::Op::Create(
			zookeeper_path + "/log/log-", entry.toString(), zookeeper->getDefaultACL(), zkutil::CreateMode::PersistentSequential));
	}

	LOG_DEBUG(log, "Adding attaches to log");
	zookeeper->multi(ops);

	/// Если надо - дожидаемся выполнения операции на себе или на всех репликах.
	if (settings.replication_alter_partitions_sync != 0)
	{
		size_t i = 0;
		for (LogEntry & entry : entries)
		{
			String log_znode_path = dynamic_cast<zkutil::Op::Create &>(ops[i]).getPathCreated();
			entry.znode_name = log_znode_path.substr(log_znode_path.find_last_of('/') + 1);

			if (settings.replication_alter_partitions_sync == 1)
				waitForReplicaToProcessLogEntry(replica_name, entry);
			else
				waitForAllReplicasToProcessLogEntry(entry);

			++i;
		}
	}
}


void StorageReplicatedMergeTree::drop()
{
	if (is_read_only)
		throw Exception("Can't drop read-only replicated table (need to drop data in ZooKeeper as well)", ErrorCodes::TABLE_IS_READ_ONLY);

	shutdown();

	LOG_INFO(log, "Removing replica " << replica_path);
	replica_is_active_node = nullptr;
	zookeeper->tryRemoveRecursive(replica_path);

	/// Проверяем, что zookeeper_path существует: его могла удалить другая реплика после выполнения предыдущей строки.
	Strings replicas;
	if (zookeeper->tryGetChildren(zookeeper_path + "/replicas", replicas) == ZOK && replicas.empty())
	{
		LOG_INFO(log, "Removing table " << zookeeper_path << " (this might take several minutes)");
		zookeeper->tryRemoveRecursive(zookeeper_path);
	}

	data.dropAllData();
}


void StorageReplicatedMergeTree::rename(const String & new_path_to_db, const String & new_database_name, const String & new_table_name)
{
	std::string new_full_path = new_path_to_db + escapeForFileName(new_table_name) + '/';

	data.setPath(new_full_path, true);
	if (unreplicated_data)
		unreplicated_data->setPath(new_full_path + "unreplicated/", false);

	database_name = new_database_name;
	table_name = new_table_name;
	full_path = new_full_path;

	/// TODO: Можно обновить названия логгеров.
}


AbandonableLockInZooKeeper StorageReplicatedMergeTree::allocateBlockNumber(const String & month_name)
{
	String month_path = zookeeper_path + "/block_numbers/" + month_name;
	if (!zookeeper->exists(month_path))
	{
		/// Создадим в block_numbers ноду для месяца и пропустим в ней 200 значений инкремента.
		/// Нужно, чтобы в будущем при необходимости можно было добавить данные в начало.
		zkutil::Ops ops;
		auto acl = zookeeper->getDefaultACL();
		ops.push_back(new zkutil::Op::Create(month_path, "", acl, zkutil::CreateMode::Persistent));
		for (size_t i = 0; i < RESERVED_BLOCK_NUMBERS; ++i)
		{
			ops.push_back(new zkutil::Op::Create(month_path + "/skip_increment", "", acl, zkutil::CreateMode::Persistent));
			ops.push_back(new zkutil::Op::Remove(month_path + "/skip_increment", -1));
		}
		/// Игнорируем ошибки - не получиться могло только если кто-то еще выполнил эту строчку раньше нас.
		zookeeper->tryMulti(ops);
	}

	return AbandonableLockInZooKeeper(
		zookeeper_path + "/block_numbers/" + month_name + "/block-",
		zookeeper_path + "/temp", *zookeeper);
}


void StorageReplicatedMergeTree::waitForAllReplicasToProcessLogEntry(const LogEntry & entry)
{
	LOG_DEBUG(log, "Waiting for all replicas to process " << entry.znode_name);

	Strings replicas = zookeeper->getChildren(zookeeper_path + "/replicas");
	for (const String & replica : replicas)
		waitForReplicaToProcessLogEntry(replica, entry);

	LOG_DEBUG(log, "Finished waiting for all replicas to process " << entry.znode_name);
}


void StorageReplicatedMergeTree::waitForReplicaToProcessLogEntry(const String & replica, const LogEntry & entry)
{
	UInt64 log_index = parse<UInt64>(entry.znode_name.substr(entry.znode_name.size() - 10));
	String log_entry_str = entry.toString();

	LOG_DEBUG(log, "Waiting for " << replica << " to pull " << entry.znode_name << " to queue");

	/// Дождемся, пока запись попадет в очередь реплики.
	while (true)
	{
		zkutil::EventPtr event = new Poco::Event;

		String pointer = zookeeper->get(zookeeper_path + "/replicas/" + replica + "/log_pointer", nullptr, event);
		if (!pointer.empty() && parse<UInt64>(pointer) > log_index)
			break;

		event->wait();
	}

	LOG_DEBUG(log, "Looking for " << entry.znode_name << " in " << replica << " queue");

	/// Найдем запись в очереди реплики.
	Strings queue_entries = zookeeper->getChildren(zookeeper_path + "/replicas/" + replica + "/queue");
	String entry_to_wait_for;

	for (const String & entry_name : queue_entries)
	{
		String queue_entry_str;
		bool exists = zookeeper->tryGet(zookeeper_path + "/replicas/" + replica + "/queue/" + entry_name, queue_entry_str);
		if (exists && queue_entry_str == log_entry_str)
		{
			entry_to_wait_for = entry_name;
			break;
		}
	}

	/// Пока искали запись, ее уже выполнили и удалили.
	if (entry_to_wait_for.empty())
		return;

	LOG_DEBUG(log, "Waiting for " << entry_to_wait_for << " to disappear from " << replica << " queue");

	/// Дождемся, пока запись исчезнет из очереди реплики.
	while (true)
	{
		zkutil::EventPtr event = new Poco::Event;

		String unused;
		/// get вместо exists, чтобы не утек watch, если ноды уже нет.
		if (!zookeeper->tryGet(zookeeper_path + "/replicas/" + replica + "/queue/" + entry_to_wait_for, unused, nullptr, event))
			break;

		event->wait();
	}
}


void StorageReplicatedMergeTree::getStatus(Status & res, bool with_zk_fields)
{
	res.is_leader = is_leader_node;
	res.is_readonly = is_read_only;
	res.is_session_expired = !zookeeper || zookeeper->expired();

	{
		std::lock_guard<std::mutex> lock(queue_mutex);
		res.future_parts = future_parts.size();
		res.queue_size = queue.size();

		res.inserts_in_queue = 0;
		res.merges_in_queue = 0;
		res.queue_oldest_time = 0;

		for (const LogEntryPtr & entry : queue)
		{
			if (entry->type == LogEntry::GET_PART)
				++res.inserts_in_queue;
			if (entry->type == LogEntry::MERGE_PARTS)
				++res.merges_in_queue;

			if (entry->create_time && (!res.queue_oldest_time || entry->create_time < res.queue_oldest_time))
				res.queue_oldest_time = entry->create_time;
		}
	}

	{
		std::lock_guard<std::mutex> lock(parts_to_check_mutex);
		res.parts_to_check = parts_to_check_set.size();
	}

	res.zookeeper_path = zookeeper_path;
	res.replica_name = replica_name;
	res.replica_path = replica_path;
	res.columns_version = columns_version;

	if (res.is_session_expired || !with_zk_fields)
	{
		res.log_max_index = 0;
		res.log_pointer = 0;
		res.total_replicas = 0;
		res.active_replicas = 0;
	}
	else
	{
		auto log_entries = zookeeper->getChildren(zookeeper_path + "/log");

		if (log_entries.empty())
		{
			res.log_max_index = 0;
		}
		else
		{
			const String & last_log_entry = *std::max_element(log_entries.begin(), log_entries.end());
			res.log_max_index = parse<UInt64>(last_log_entry.substr(strlen("log-")));
		}

		String log_pointer_str = zookeeper->get(replica_path + "/log_pointer");
		res.log_pointer = log_pointer_str.empty() ? 0 : parse<UInt64>(log_pointer_str);

		auto all_replicas = zookeeper->getChildren(zookeeper_path + "/replicas");
		res.total_replicas = all_replicas.size();

		res.active_replicas = 0;
		for (const String & replica : all_replicas)
			if (zookeeper->exists(zookeeper_path + "/replicas/" + replica + "/is_active"))
				++res.active_replicas;
	}
}


void StorageReplicatedMergeTree::fetchPartition(const Field & partition, const String & from_, const Settings & settings)
{
	String partition_str = MergeTreeData::getMonthName(partition);

	String from = from_;
	if (from.back() == '/')
		from.resize(from.size() - 1);

	LOG_INFO(log, "Will fetch partition " << partition_str << " from shard " << from_);

	/** Проверим, что в директории detached (куда мы будем записывать скаченные куски) ещё нет такой партиции.
	  * Ненадёжно (есть race condition) - такая партиция может появиться чуть позже.
	  */
	Poco::DirectoryIterator dir_end;
	for (Poco::DirectoryIterator dir_it{data.getFullPath() + "detached/"}; dir_it != dir_end; ++dir_it)
		if (0 == dir_it.name().compare(0, partition_str.size(), partition_str))
			throw Exception("Detached partition " + partition_str + " is already exists.", ErrorCodes::PARTITION_ALREADY_EXISTS);

	/// Список реплик шарда-источника.
	zkutil::Strings replicas = zookeeper->getChildren(from + "/replicas");

	/// Оставим только активные реплики.
	zkutil::Strings active_replicas;
	active_replicas.reserve(replicas.size());

	for (const String & replica : replicas)
		if (zookeeper->exists(from + "/replicas/" + replica + "/is_active"))
			active_replicas.push_back(replica);

	if (active_replicas.empty())
		throw Exception("No active replicas for shard " + from, ErrorCodes::NO_ACTIVE_REPLICAS);

	/** Надо выбрать лучшую (наиболее актуальную) реплику.
	  * Это реплика с максимальным log_pointer, затем с минимальным размером queue.
	  * NOTE Это не совсем лучший критерий. Для скачивания старых партиций это не имеет смысла,
	  *  и было бы неплохо уметь выбирать реплику, ближайшую по сети.
	  * NOTE Разумеется, здесь есть data race-ы. Можно решить ретраями.
	  */
	Int64 max_log_pointer = -1;
	UInt64 min_queue_size = std::numeric_limits<UInt64>::max();
	String best_replica;

	for (const String & replica : active_replicas)
	{
		String current_replica_path = from + "/replicas/" + replica;

		String log_pointer_str = zookeeper->get(current_replica_path + "/log_pointer");
		Int64 log_pointer = log_pointer_str.empty() ? 0 : parse<UInt64>(log_pointer_str);

		zkutil::Stat stat;
		zookeeper->get(current_replica_path + "/queue", &stat);
		size_t queue_size = stat.numChildren;

		if (log_pointer > max_log_pointer
			|| (log_pointer == max_log_pointer && queue_size < min_queue_size))
		{
			max_log_pointer = log_pointer;
			min_queue_size = queue_size;
			best_replica = replica;
		}
	}

	if (best_replica.empty())
		throw Exception("Logical error: cannot choose best replica.", ErrorCodes::LOGICAL_ERROR);

	LOG_INFO(log, "Found " << replicas.size() << " replicas, " << active_replicas.size() << " of them are active."
		<< " Selected " << best_replica << " to fetch from.");

	String best_replica_path = from + "/replicas/" + best_replica;

	/// Выясним, какие куски есть на лучшей реплике.

	/** Пытаемся скачать эти куски.
	  * Часть из них могла удалиться из-за мерджа.
	  * В этом случае, обновляем информацию о доступных кусках и пробуем снова.
	  */

	unsigned try_no = 0;
	Strings missing_parts;
	do
	{
		if (try_no)
			LOG_INFO(log, "Some of parts (" << missing_parts.size() << ") are missing. Will try to fetch covering parts.");

		if (try_no >= 5)
			throw Exception("Too much retries to fetch parts from " + best_replica_path, ErrorCodes::TOO_MUCH_RETRIES_TO_FETCH_PARTS);

		Strings parts = zookeeper->getChildren(best_replica_path + "/parts");
		ActiveDataPartSet active_parts_set(parts);
		Strings parts_to_fetch;

		if (missing_parts.empty())
		{
			parts_to_fetch = active_parts_set.getParts();

			/// Оставляем только куски нужной партиции.
			Strings parts_to_fetch_partition;
			for (const String & part : parts_to_fetch)
				if (0 == part.compare(0, partition_str.size(), partition_str))
					parts_to_fetch_partition.push_back(part);

			parts_to_fetch = std::move(parts_to_fetch_partition);

			if (parts_to_fetch.empty())
				throw Exception("Partition " + partition_str + " on " + best_replica_path + " doesn't exist", ErrorCodes::PARTITION_DOESNT_EXIST);
		}
		else
		{
			for (const String & missing_part : missing_parts)
			{
				String containing_part = active_parts_set.getContainingPart(missing_part);
				if (!containing_part.empty())
					parts_to_fetch.push_back(containing_part);
				else
					LOG_WARNING(log, "Part " << missing_part << " on replica " << best_replica_path << " has been vanished.");
			}
		}

		LOG_INFO(log, "Parts to fetch: " << parts_to_fetch.size());

		missing_parts.clear();
		for (const String & part : parts_to_fetch)
		{
			try
			{
				fetchPart(part, best_replica_path, true);
			}
			catch (const DB::Exception & e)
			{
				if (e.code() != ErrorCodes::RECEIVED_ERROR_FROM_REMOTE_IO_SERVER)
					throw;

				LOG_INFO(log, e.displayText());
				missing_parts.push_back(part);
			}
		}

		++try_no;
	} while (!missing_parts.empty());
}


}<|MERGE_RESOLUTION|>--- conflicted
+++ resolved
@@ -42,18 +42,12 @@
 	table_name(name_), full_path(path_ + escapeForFileName(table_name) + '/'),
 	zookeeper_path(context.getMacros().expand(zookeeper_path_)),
 	replica_name(context.getMacros().expand(replica_name_)),
-<<<<<<< HEAD
-	data(	full_path, columns_, context_, primary_expr_ast_, date_column_name_, sampling_expression_,
-			index_granularity_, mode_, sign_column_, settings_, database_name + "." + table_name, true,
-			std::bind(&StorageReplicatedMergeTree::enqueuePartForCheck, this, std::placeholders::_1)),
-=======
 	data(full_path, columns_,
 		 materialized_columns_, alias_columns_, column_defaults_,
 		 context_, primary_expr_ast_, date_column_name_,
 		 sampling_expression_, index_granularity_, mode_, sign_column_,
 		 settings_, database_name_ + "." + table_name, true,
 		 std::bind(&StorageReplicatedMergeTree::enqueuePartForCheck, this, std::placeholders::_1)),
->>>>>>> ccc770e5
 	reader(data), writer(data), merger(data), fetcher(data),
 	log(&Logger::get(database_name + "." + table_name + " (StorageReplicatedMergeTree)")),
 	shutdown_event(false)
@@ -155,12 +149,6 @@
 	const String & sign_column_,
 	const MergeTreeSettings & settings_)
 {
-<<<<<<< HEAD
-	StorageReplicatedMergeTree * res = new StorageReplicatedMergeTree(zookeeper_path_, replica_name_, attach,
-		path_, database_name_, name_, columns_, context_, primary_expr_ast_, date_column_name_, sampling_expression_,
-		index_granularity_, mode_, sign_column_, settings_);
-
-=======
 	auto res = new StorageReplicatedMergeTree{
 		zookeeper_path_, replica_name_, attach,
 		path_, database_name_, name_,
@@ -169,7 +157,6 @@
 		sampling_expression_, index_granularity_, mode_,
 		sign_column_, settings_
 	};
->>>>>>> ccc770e5
 	StoragePtr res_ptr = res->thisPtr();
 
 	if (!res->is_read_only)
