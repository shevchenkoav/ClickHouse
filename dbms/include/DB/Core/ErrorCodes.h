--- conflicted
+++ resolved
@@ -283,11 +283,7 @@
 		AIO_COMPLETION_ERROR,
 		AIO_READ_ERROR,
 		AIO_WRITE_ERROR,
-<<<<<<< HEAD
-=======
-		AIO_UNALIGNED_SIZE_ERROR,
 		INDEX_NOT_USED,
->>>>>>> 5a033eb7
 
 		POCO_EXCEPTION = 1000,
 		STD_EXCEPTION,
